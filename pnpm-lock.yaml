lockfileVersion: '9.0'

settings:
  autoInstallPeers: true
  excludeLinksFromLockfile: false

importers:

  .:
    dependencies:
      '@fetchai/uagents':
        specifier: 'file:'
        version: 'file:'
      '@jest/globals':
        specifier: ^29.7.0
        version: 29.7.0
<<<<<<< HEAD
      zod:
        specifier: ^3.23.8
        version: 3.23.8
      zod-to-ts:
        specifier: ^1.2.0
        version: 1.2.0(typescript@5.6.2)(zod@3.23.8)
=======
      '@types/node':
        specifier: ^22.7.5
        version: 22.7.5
      zod:
        specifier: ^3.23.8
        version: 3.23.8
>>>>>>> dfb4213c
    devDependencies:
      '@babel/core':
        specifier: ^7.25.8
        version: 7.25.8
      '@babel/preset-env':
        specifier: ^7.25.8
        version: 7.25.8(@babel/core@7.25.8)
      '@babel/preset-typescript':
        specifier: ^7.25.7
        version: 7.25.7(@babel/core@7.25.8)
      '@changesets/cli':
        specifier: ^2.27.8
        version: 2.27.9
      babel-jest:
        specifier: ^29.7.0
        version: 29.7.0(@babel/core@7.25.8)
      jest:
        specifier: ^29.7.0
        version: 29.7.0(@types/node@22.7.5)
      tsup:
        specifier: ^8.3.0
        version: 8.3.0(typescript@5.6.2)
      typescript:
        specifier: ^5.6.2
        version: 5.6.2

packages:

  '@ampproject/remapping@2.3.0':
    resolution: {integrity: sha512-30iZtAPgz+LTIYoeivqYo853f02jBYSd5uGnGpkFV0M3xOt9aN73erkgYAmZU43x4VfqcnLxW9Kpg3R5LC4YYw==}
    engines: {node: '>=6.0.0'}

  '@babel/code-frame@7.25.7':
    resolution: {integrity: sha512-0xZJFNE5XMpENsgfHYTw8FbX4kv53mFLn2i3XPoq69LyhYSCBJtitaHx9QnsVTrsogI4Z3+HtEfZ2/GFPOtf5g==}
    engines: {node: '>=6.9.0'}

  '@babel/compat-data@7.25.7':
    resolution: {integrity: sha512-9ickoLz+hcXCeh7jrcin+/SLWm+GkxE2kTvoYyp38p4WkdFXfQJxDFGWp/YHjiKLPx06z2A7W8XKuqbReXDzsw==}
    engines: {node: '>=6.9.0'}

  '@babel/compat-data@7.25.8':
    resolution: {integrity: sha512-ZsysZyXY4Tlx+Q53XdnOFmqwfB9QDTHYxaZYajWRoBLuLEAwI2UIbtxOjWh/cFaa9IKUlcB+DDuoskLuKu56JA==}
    engines: {node: '>=6.9.0'}

  '@babel/core@7.25.8':
    resolution: {integrity: sha512-Oixnb+DzmRT30qu9d3tJSQkxuygWm32DFykT4bRoORPa9hZ/L4KhVB/XiRm6KG+roIEM7DBQlmg27kw2HZkdZg==}
    engines: {node: '>=6.9.0'}

  '@babel/generator@7.25.7':
    resolution: {integrity: sha512-5Dqpl5fyV9pIAD62yK9P7fcA768uVPUyrQmqpqstHWgMma4feF1x/oFysBCVZLY5wJ2GkMUCdsNDnGZrPoR6rA==}
    engines: {node: '>=6.9.0'}

  '@babel/helper-annotate-as-pure@7.25.7':
    resolution: {integrity: sha512-4xwU8StnqnlIhhioZf1tqnVWeQ9pvH/ujS8hRfw/WOza+/a+1qv69BWNy+oY231maTCWgKWhfBU7kDpsds6zAA==}
    engines: {node: '>=6.9.0'}

  '@babel/helper-builder-binary-assignment-operator-visitor@7.25.7':
    resolution: {integrity: sha512-12xfNeKNH7jubQNm7PAkzlLwEmCs1tfuX3UjIw6vP6QXi+leKh6+LyC/+Ed4EIQermwd58wsyh070yjDHFlNGg==}
    engines: {node: '>=6.9.0'}

  '@babel/helper-compilation-targets@7.25.7':
    resolution: {integrity: sha512-DniTEax0sv6isaw6qSQSfV4gVRNtw2rte8HHM45t9ZR0xILaufBRNkpMifCRiAPyvL4ACD6v0gfCwCmtOQaV4A==}
    engines: {node: '>=6.9.0'}

  '@babel/helper-create-class-features-plugin@7.25.7':
    resolution: {integrity: sha512-bD4WQhbkx80mAyj/WCm4ZHcF4rDxkoLFO6ph8/5/mQ3z4vAzltQXAmbc7GvVJx5H+lk5Mi5EmbTeox5nMGCsbw==}
    engines: {node: '>=6.9.0'}
    peerDependencies:
      '@babel/core': ^7.0.0

  '@babel/helper-create-regexp-features-plugin@7.25.7':
    resolution: {integrity: sha512-byHhumTj/X47wJ6C6eLpK7wW/WBEcnUeb7D0FNc/jFQnQVw7DOso3Zz5u9x/zLrFVkHa89ZGDbkAa1D54NdrCQ==}
    engines: {node: '>=6.9.0'}
    peerDependencies:
      '@babel/core': ^7.0.0

  '@babel/helper-define-polyfill-provider@0.6.2':
    resolution: {integrity: sha512-LV76g+C502biUK6AyZ3LK10vDpDyCzZnhZFXkH1L75zHPj68+qc8Zfpx2th+gzwA2MzyK+1g/3EPl62yFnVttQ==}
    peerDependencies:
      '@babel/core': ^7.4.0 || ^8.0.0-0 <8.0.0

  '@babel/helper-member-expression-to-functions@7.25.7':
    resolution: {integrity: sha512-O31Ssjd5K6lPbTX9AAYpSKrZmLeagt9uwschJd+Ixo6QiRyfpvgtVQp8qrDR9UNFjZ8+DO34ZkdrN+BnPXemeA==}
    engines: {node: '>=6.9.0'}

  '@babel/helper-module-imports@7.25.7':
    resolution: {integrity: sha512-o0xCgpNmRohmnoWKQ0Ij8IdddjyBFE4T2kagL/x6M3+4zUgc+4qTOUBoNe4XxDskt1HPKO007ZPiMgLDq2s7Kw==}
    engines: {node: '>=6.9.0'}

  '@babel/helper-module-transforms@7.25.7':
    resolution: {integrity: sha512-k/6f8dKG3yDz/qCwSM+RKovjMix563SLxQFo0UhRNo239SP6n9u5/eLtKD6EAjwta2JHJ49CsD8pms2HdNiMMQ==}
    engines: {node: '>=6.9.0'}
    peerDependencies:
      '@babel/core': ^7.0.0

  '@babel/helper-optimise-call-expression@7.25.7':
    resolution: {integrity: sha512-VAwcwuYhv/AT+Vfr28c9y6SHzTan1ryqrydSTFGjU0uDJHw3uZ+PduI8plCLkRsDnqK2DMEDmwrOQRsK/Ykjng==}
    engines: {node: '>=6.9.0'}

  '@babel/helper-plugin-utils@7.25.7':
    resolution: {integrity: sha512-eaPZai0PiqCi09pPs3pAFfl/zYgGaE6IdXtYvmf0qlcDTd3WCtO7JWCcRd64e0EQrcYgiHibEZnOGsSY4QSgaw==}
    engines: {node: '>=6.9.0'}

  '@babel/helper-remap-async-to-generator@7.25.7':
    resolution: {integrity: sha512-kRGE89hLnPfcz6fTrlNU+uhgcwv0mBE4Gv3P9Ke9kLVJYpi4AMVVEElXvB5CabrPZW4nCM8P8UyyjrzCM0O2sw==}
    engines: {node: '>=6.9.0'}
    peerDependencies:
      '@babel/core': ^7.0.0

  '@babel/helper-replace-supers@7.25.7':
    resolution: {integrity: sha512-iy8JhqlUW9PtZkd4pHM96v6BdJ66Ba9yWSE4z0W4TvSZwLBPkyDsiIU3ENe4SmrzRBs76F7rQXTy1lYC49n6Lw==}
    engines: {node: '>=6.9.0'}
    peerDependencies:
      '@babel/core': ^7.0.0

  '@babel/helper-simple-access@7.25.7':
    resolution: {integrity: sha512-FPGAkJmyoChQeM+ruBGIDyrT2tKfZJO8NcxdC+CWNJi7N8/rZpSxK7yvBJ5O/nF1gfu5KzN7VKG3YVSLFfRSxQ==}
    engines: {node: '>=6.9.0'}

  '@babel/helper-skip-transparent-expression-wrappers@7.25.7':
    resolution: {integrity: sha512-pPbNbchZBkPMD50K0p3JGcFMNLVUCuU/ABybm/PGNj4JiHrpmNyqqCphBk4i19xXtNV0JhldQJJtbSW5aUvbyA==}
    engines: {node: '>=6.9.0'}

  '@babel/helper-string-parser@7.25.7':
    resolution: {integrity: sha512-CbkjYdsJNHFk8uqpEkpCvRs3YRp9tY6FmFY7wLMSYuGYkrdUi7r2lc4/wqsvlHoMznX3WJ9IP8giGPq68T/Y6g==}
    engines: {node: '>=6.9.0'}

  '@babel/helper-validator-identifier@7.25.7':
    resolution: {integrity: sha512-AM6TzwYqGChO45oiuPqwL2t20/HdMC1rTPAesnBCgPCSF1x3oN9MVUwQV2iyz4xqWrctwK5RNC8LV22kaQCNYg==}
    engines: {node: '>=6.9.0'}

  '@babel/helper-validator-option@7.25.7':
    resolution: {integrity: sha512-ytbPLsm+GjArDYXJ8Ydr1c/KJuutjF2besPNbIZnZ6MKUxi/uTA22t2ymmA4WFjZFpjiAMO0xuuJPqK2nvDVfQ==}
    engines: {node: '>=6.9.0'}

  '@babel/helper-wrap-function@7.25.7':
    resolution: {integrity: sha512-MA0roW3JF2bD1ptAaJnvcabsVlNQShUaThyJbCDD4bCp8NEgiFvpoqRI2YS22hHlc2thjO/fTg2ShLMC3jygAg==}
    engines: {node: '>=6.9.0'}

  '@babel/helpers@7.25.7':
    resolution: {integrity: sha512-Sv6pASx7Esm38KQpF/U/OXLwPPrdGHNKoeblRxgZRLXnAtnkEe4ptJPDtAZM7fBLadbc1Q07kQpSiGQ0Jg6tRA==}
    engines: {node: '>=6.9.0'}

  '@babel/highlight@7.25.7':
    resolution: {integrity: sha512-iYyACpW3iW8Fw+ZybQK+drQre+ns/tKpXbNESfrhNnPLIklLbXr7MYJ6gPEd0iETGLOK+SxMjVvKb/ffmk+FEw==}
    engines: {node: '>=6.9.0'}

  '@babel/parser@7.25.8':
    resolution: {integrity: sha512-HcttkxzdPucv3nNFmfOOMfFf64KgdJVqm1KaCm25dPGMLElo9nsLvXeJECQg8UzPuBGLyTSA0ZzqCtDSzKTEoQ==}
    engines: {node: '>=6.0.0'}
    hasBin: true

  '@babel/plugin-bugfix-firefox-class-in-computed-class-key@7.25.7':
    resolution: {integrity: sha512-UV9Lg53zyebzD1DwQoT9mzkEKa922LNUp5YkTJ6Uta0RbyXaQNUgcvSt7qIu1PpPzVb6rd10OVNTzkyBGeVmxQ==}
    engines: {node: '>=6.9.0'}
    peerDependencies:
      '@babel/core': ^7.0.0

  '@babel/plugin-bugfix-safari-class-field-initializer-scope@7.25.7':
    resolution: {integrity: sha512-GDDWeVLNxRIkQTnJn2pDOM1pkCgYdSqPeT1a9vh9yIqu2uzzgw1zcqEb+IJOhy+dTBMlNdThrDIksr2o09qrrQ==}
    engines: {node: '>=6.9.0'}
    peerDependencies:
      '@babel/core': ^7.0.0

  '@babel/plugin-bugfix-safari-id-destructuring-collision-in-function-expression@7.25.7':
    resolution: {integrity: sha512-wxyWg2RYaSUYgmd9MR0FyRGyeOMQE/Uzr1wzd/g5cf5bwi9A4v6HFdDm7y1MgDtod/fLOSTZY6jDgV0xU9d5bA==}
    engines: {node: '>=6.9.0'}
    peerDependencies:
      '@babel/core': ^7.0.0

  '@babel/plugin-bugfix-v8-spread-parameters-in-optional-chaining@7.25.7':
    resolution: {integrity: sha512-Xwg6tZpLxc4iQjorYsyGMyfJE7nP5MV8t/Ka58BgiA7Jw0fRqQNcANlLfdJ/yvBt9z9LD2We+BEkT7vLqZRWng==}
    engines: {node: '>=6.9.0'}
    peerDependencies:
      '@babel/core': ^7.13.0

  '@babel/plugin-bugfix-v8-static-class-fields-redefine-readonly@7.25.7':
    resolution: {integrity: sha512-UVATLMidXrnH+GMUIuxq55nejlj02HP7F5ETyBONzP6G87fPBogG4CH6kxrSrdIuAjdwNO9VzyaYsrZPscWUrw==}
    engines: {node: '>=6.9.0'}
    peerDependencies:
      '@babel/core': ^7.0.0

  '@babel/plugin-proposal-private-property-in-object@7.21.0-placeholder-for-preset-env.2':
    resolution: {integrity: sha512-SOSkfJDddaM7mak6cPEpswyTRnuRltl429hMraQEglW+OkovnCzsiszTmsrlY//qLFjCpQDFRvjdm2wA5pPm9w==}
    engines: {node: '>=6.9.0'}
    peerDependencies:
      '@babel/core': ^7.0.0-0

  '@babel/plugin-syntax-async-generators@7.8.4':
    resolution: {integrity: sha512-tycmZxkGfZaxhMRbXlPXuVFpdWlXpir2W4AMhSJgRKzk/eDlIXOhb2LHWoLpDF7TEHylV5zNhykX6KAgHJmTNw==}
    peerDependencies:
      '@babel/core': ^7.0.0-0

  '@babel/plugin-syntax-bigint@7.8.3':
    resolution: {integrity: sha512-wnTnFlG+YxQm3vDxpGE57Pj0srRU4sHE/mDkt1qv2YJJSeUAec2ma4WLUnUPeKjyrfntVwe/N6dCXpU+zL3Npg==}
    peerDependencies:
      '@babel/core': ^7.0.0-0

  '@babel/plugin-syntax-class-properties@7.12.13':
    resolution: {integrity: sha512-fm4idjKla0YahUNgFNLCB0qySdsoPiZP3iQE3rky0mBUtMZ23yDJ9SJdg6dXTSDnulOVqiF3Hgr9nbXvXTQZYA==}
    peerDependencies:
      '@babel/core': ^7.0.0-0

  '@babel/plugin-syntax-class-static-block@7.14.5':
    resolution: {integrity: sha512-b+YyPmr6ldyNnM6sqYeMWE+bgJcJpO6yS4QD7ymxgH34GBPNDM/THBh8iunyvKIZztiwLH4CJZ0RxTk9emgpjw==}
    engines: {node: '>=6.9.0'}
    peerDependencies:
      '@babel/core': ^7.0.0-0

  '@babel/plugin-syntax-import-assertions@7.25.7':
    resolution: {integrity: sha512-ZvZQRmME0zfJnDQnVBKYzHxXT7lYBB3Revz1GuS7oLXWMgqUPX4G+DDbT30ICClht9WKV34QVrZhSw6WdklwZQ==}
    engines: {node: '>=6.9.0'}
    peerDependencies:
      '@babel/core': ^7.0.0-0

  '@babel/plugin-syntax-import-attributes@7.25.7':
    resolution: {integrity: sha512-AqVo+dguCgmpi/3mYBdu9lkngOBlQ2w2vnNpa6gfiCxQZLzV4ZbhsXitJ2Yblkoe1VQwtHSaNmIaGll/26YWRw==}
    engines: {node: '>=6.9.0'}
    peerDependencies:
      '@babel/core': ^7.0.0-0

  '@babel/plugin-syntax-import-meta@7.10.4':
    resolution: {integrity: sha512-Yqfm+XDx0+Prh3VSeEQCPU81yC+JWZ2pDPFSS4ZdpfZhp4MkFMaDC1UqseovEKwSUpnIL7+vK+Clp7bfh0iD7g==}
    peerDependencies:
      '@babel/core': ^7.0.0-0

  '@babel/plugin-syntax-json-strings@7.8.3':
    resolution: {integrity: sha512-lY6kdGpWHvjoe2vk4WrAapEuBR69EMxZl+RoGRhrFGNYVK8mOPAW8VfbT/ZgrFbXlDNiiaxQnAtgVCZ6jv30EA==}
    peerDependencies:
      '@babel/core': ^7.0.0-0

  '@babel/plugin-syntax-jsx@7.25.7':
    resolution: {integrity: sha512-ruZOnKO+ajVL/MVx+PwNBPOkrnXTXoWMtte1MBpegfCArhqOe3Bj52avVj1huLLxNKYKXYaSxZ2F+woK1ekXfw==}
    engines: {node: '>=6.9.0'}
    peerDependencies:
      '@babel/core': ^7.0.0-0

  '@babel/plugin-syntax-logical-assignment-operators@7.10.4':
    resolution: {integrity: sha512-d8waShlpFDinQ5MtvGU9xDAOzKH47+FFoney2baFIoMr952hKOLp1HR7VszoZvOsV/4+RRszNY7D17ba0te0ig==}
    peerDependencies:
      '@babel/core': ^7.0.0-0

  '@babel/plugin-syntax-nullish-coalescing-operator@7.8.3':
    resolution: {integrity: sha512-aSff4zPII1u2QD7y+F8oDsz19ew4IGEJg9SVW+bqwpwtfFleiQDMdzA/R+UlWDzfnHFCxxleFT0PMIrR36XLNQ==}
    peerDependencies:
      '@babel/core': ^7.0.0-0

  '@babel/plugin-syntax-numeric-separator@7.10.4':
    resolution: {integrity: sha512-9H6YdfkcK/uOnY/K7/aA2xpzaAgkQn37yzWUMRK7OaPOqOpGS1+n0H5hxT9AUw9EsSjPW8SVyMJwYRtWs3X3ug==}
    peerDependencies:
      '@babel/core': ^7.0.0-0

  '@babel/plugin-syntax-object-rest-spread@7.8.3':
    resolution: {integrity: sha512-XoqMijGZb9y3y2XskN+P1wUGiVwWZ5JmoDRwx5+3GmEplNyVM2s2Dg8ILFQm8rWM48orGy5YpI5Bl8U1y7ydlA==}
    peerDependencies:
      '@babel/core': ^7.0.0-0

  '@babel/plugin-syntax-optional-catch-binding@7.8.3':
    resolution: {integrity: sha512-6VPD0Pc1lpTqw0aKoeRTMiB+kWhAoT24PA+ksWSBrFtl5SIRVpZlwN3NNPQjehA2E/91FV3RjLWoVTglWcSV3Q==}
    peerDependencies:
      '@babel/core': ^7.0.0-0

  '@babel/plugin-syntax-optional-chaining@7.8.3':
    resolution: {integrity: sha512-KoK9ErH1MBlCPxV0VANkXW2/dw4vlbGDrFgz8bmUsBGYkFRcbRwMh6cIJubdPrkxRwuGdtCk0v/wPTKbQgBjkg==}
    peerDependencies:
      '@babel/core': ^7.0.0-0

  '@babel/plugin-syntax-private-property-in-object@7.14.5':
    resolution: {integrity: sha512-0wVnp9dxJ72ZUJDV27ZfbSj6iHLoytYZmh3rFcxNnvsJF3ktkzLDZPy/mA17HGsaQT3/DQsWYX1f1QGWkCoVUg==}
    engines: {node: '>=6.9.0'}
    peerDependencies:
      '@babel/core': ^7.0.0-0

  '@babel/plugin-syntax-top-level-await@7.14.5':
    resolution: {integrity: sha512-hx++upLv5U1rgYfwe1xBQUhRmU41NEvpUvrp8jkrSCdvGSnM5/qdRMtylJ6PG5OFkBaHkbTAKTnd3/YyESRHFw==}
    engines: {node: '>=6.9.0'}
    peerDependencies:
      '@babel/core': ^7.0.0-0

  '@babel/plugin-syntax-typescript@7.25.7':
    resolution: {integrity: sha512-rR+5FDjpCHqqZN2bzZm18bVYGaejGq5ZkpVCJLXor/+zlSrSoc4KWcHI0URVWjl/68Dyr1uwZUz/1njycEAv9g==}
    engines: {node: '>=6.9.0'}
    peerDependencies:
      '@babel/core': ^7.0.0-0

  '@babel/plugin-syntax-unicode-sets-regex@7.18.6':
    resolution: {integrity: sha512-727YkEAPwSIQTv5im8QHz3upqp92JTWhidIC81Tdx4VJYIte/VndKf1qKrfnnhPLiPghStWfvC/iFaMCQu7Nqg==}
    engines: {node: '>=6.9.0'}
    peerDependencies:
      '@babel/core': ^7.0.0

  '@babel/plugin-transform-arrow-functions@7.25.7':
    resolution: {integrity: sha512-EJN2mKxDwfOUCPxMO6MUI58RN3ganiRAG/MS/S3HfB6QFNjroAMelQo/gybyYq97WerCBAZoyrAoW8Tzdq2jWg==}
    engines: {node: '>=6.9.0'}
    peerDependencies:
      '@babel/core': ^7.0.0-0

  '@babel/plugin-transform-async-generator-functions@7.25.8':
    resolution: {integrity: sha512-9ypqkozyzpG+HxlH4o4gdctalFGIjjdufzo7I2XPda0iBnZ6a+FO0rIEQcdSPXp02CkvGsII1exJhmROPQd5oA==}
    engines: {node: '>=6.9.0'}
    peerDependencies:
      '@babel/core': ^7.0.0-0

  '@babel/plugin-transform-async-to-generator@7.25.7':
    resolution: {integrity: sha512-ZUCjAavsh5CESCmi/xCpX1qcCaAglzs/7tmuvoFnJgA1dM7gQplsguljoTg+Ru8WENpX89cQyAtWoaE0I3X3Pg==}
    engines: {node: '>=6.9.0'}
    peerDependencies:
      '@babel/core': ^7.0.0-0

  '@babel/plugin-transform-block-scoped-functions@7.25.7':
    resolution: {integrity: sha512-xHttvIM9fvqW+0a3tZlYcZYSBpSWzGBFIt/sYG3tcdSzBB8ZeVgz2gBP7Df+sM0N1850jrviYSSeUuc+135dmQ==}
    engines: {node: '>=6.9.0'}
    peerDependencies:
      '@babel/core': ^7.0.0-0

  '@babel/plugin-transform-block-scoping@7.25.7':
    resolution: {integrity: sha512-ZEPJSkVZaeTFG/m2PARwLZQ+OG0vFIhPlKHK/JdIMy8DbRJ/htz6LRrTFtdzxi9EHmcwbNPAKDnadpNSIW+Aow==}
    engines: {node: '>=6.9.0'}
    peerDependencies:
      '@babel/core': ^7.0.0-0

  '@babel/plugin-transform-class-properties@7.25.7':
    resolution: {integrity: sha512-mhyfEW4gufjIqYFo9krXHJ3ElbFLIze5IDp+wQTxoPd+mwFb1NxatNAwmv8Q8Iuxv7Zc+q8EkiMQwc9IhyGf4g==}
    engines: {node: '>=6.9.0'}
    peerDependencies:
      '@babel/core': ^7.0.0-0

  '@babel/plugin-transform-class-static-block@7.25.8':
    resolution: {integrity: sha512-e82gl3TCorath6YLf9xUwFehVvjvfqFhdOo4+0iVIVju+6XOi5XHkqB3P2AXnSwoeTX0HBoXq5gJFtvotJzFnQ==}
    engines: {node: '>=6.9.0'}
    peerDependencies:
      '@babel/core': ^7.12.0

  '@babel/plugin-transform-classes@7.25.7':
    resolution: {integrity: sha512-9j9rnl+YCQY0IGoeipXvnk3niWicIB6kCsWRGLwX241qSXpbA4MKxtp/EdvFxsc4zI5vqfLxzOd0twIJ7I99zg==}
    engines: {node: '>=6.9.0'}
    peerDependencies:
      '@babel/core': ^7.0.0-0

  '@babel/plugin-transform-computed-properties@7.25.7':
    resolution: {integrity: sha512-QIv+imtM+EtNxg/XBKL3hiWjgdLjMOmZ+XzQwSgmBfKbfxUjBzGgVPklUuE55eq5/uVoh8gg3dqlrwR/jw3ZeA==}
    engines: {node: '>=6.9.0'}
    peerDependencies:
      '@babel/core': ^7.0.0-0

  '@babel/plugin-transform-destructuring@7.25.7':
    resolution: {integrity: sha512-xKcfLTlJYUczdaM1+epcdh1UGewJqr9zATgrNHcLBcV2QmfvPPEixo/sK/syql9cEmbr7ulu5HMFG5vbbt/sEA==}
    engines: {node: '>=6.9.0'}
    peerDependencies:
      '@babel/core': ^7.0.0-0

  '@babel/plugin-transform-dotall-regex@7.25.7':
    resolution: {integrity: sha512-kXzXMMRzAtJdDEgQBLF4oaiT6ZCU3oWHgpARnTKDAqPkDJ+bs3NrZb310YYevR5QlRo3Kn7dzzIdHbZm1VzJdQ==}
    engines: {node: '>=6.9.0'}
    peerDependencies:
      '@babel/core': ^7.0.0-0

  '@babel/plugin-transform-duplicate-keys@7.25.7':
    resolution: {integrity: sha512-by+v2CjoL3aMnWDOyCIg+yxU9KXSRa9tN6MbqggH5xvymmr9p4AMjYkNlQy4brMceBnUyHZ9G8RnpvT8wP7Cfg==}
    engines: {node: '>=6.9.0'}
    peerDependencies:
      '@babel/core': ^7.0.0-0

  '@babel/plugin-transform-duplicate-named-capturing-groups-regex@7.25.7':
    resolution: {integrity: sha512-HvS6JF66xSS5rNKXLqkk7L9c/jZ/cdIVIcoPVrnl8IsVpLggTjXs8OWekbLHs/VtYDDh5WXnQyeE3PPUGm22MA==}
    engines: {node: '>=6.9.0'}
    peerDependencies:
      '@babel/core': ^7.0.0

  '@babel/plugin-transform-dynamic-import@7.25.8':
    resolution: {integrity: sha512-gznWY+mr4ZQL/EWPcbBQUP3BXS5FwZp8RUOw06BaRn8tQLzN4XLIxXejpHN9Qo8x8jjBmAAKp6FoS51AgkSA/A==}
    engines: {node: '>=6.9.0'}
    peerDependencies:
      '@babel/core': ^7.0.0-0

  '@babel/plugin-transform-exponentiation-operator@7.25.7':
    resolution: {integrity: sha512-yjqtpstPfZ0h/y40fAXRv2snciYr0OAoMXY/0ClC7tm4C/nG5NJKmIItlaYlLbIVAWNfrYuy9dq1bE0SbX0PEg==}
    engines: {node: '>=6.9.0'}
    peerDependencies:
      '@babel/core': ^7.0.0-0

  '@babel/plugin-transform-export-namespace-from@7.25.8':
    resolution: {integrity: sha512-sPtYrduWINTQTW7FtOy99VCTWp4H23UX7vYcut7S4CIMEXU+54zKX9uCoGkLsWXteyaMXzVHgzWbLfQ1w4GZgw==}
    engines: {node: '>=6.9.0'}
    peerDependencies:
      '@babel/core': ^7.0.0-0

  '@babel/plugin-transform-for-of@7.25.7':
    resolution: {integrity: sha512-n/TaiBGJxYFWvpJDfsxSj9lEEE44BFM1EPGz4KEiTipTgkoFVVcCmzAL3qA7fdQU96dpo4gGf5HBx/KnDvqiHw==}
    engines: {node: '>=6.9.0'}
    peerDependencies:
      '@babel/core': ^7.0.0-0

  '@babel/plugin-transform-function-name@7.25.7':
    resolution: {integrity: sha512-5MCTNcjCMxQ63Tdu9rxyN6cAWurqfrDZ76qvVPrGYdBxIj+EawuuxTu/+dgJlhK5eRz3v1gLwp6XwS8XaX2NiQ==}
    engines: {node: '>=6.9.0'}
    peerDependencies:
      '@babel/core': ^7.0.0-0

  '@babel/plugin-transform-json-strings@7.25.8':
    resolution: {integrity: sha512-4OMNv7eHTmJ2YXs3tvxAfa/I43di+VcF+M4Wt66c88EAED1RoGaf1D64cL5FkRpNL+Vx9Hds84lksWvd/wMIdA==}
    engines: {node: '>=6.9.0'}
    peerDependencies:
      '@babel/core': ^7.0.0-0

  '@babel/plugin-transform-literals@7.25.7':
    resolution: {integrity: sha512-fwzkLrSu2fESR/cm4t6vqd7ebNIopz2QHGtjoU+dswQo/P6lwAG04Q98lliE3jkz/XqnbGFLnUcE0q0CVUf92w==}
    engines: {node: '>=6.9.0'}
    peerDependencies:
      '@babel/core': ^7.0.0-0

  '@babel/plugin-transform-logical-assignment-operators@7.25.8':
    resolution: {integrity: sha512-f5W0AhSbbI+yY6VakT04jmxdxz+WsID0neG7+kQZbCOjuyJNdL5Nn4WIBm4hRpKnUcO9lP0eipUhFN12JpoH8g==}
    engines: {node: '>=6.9.0'}
    peerDependencies:
      '@babel/core': ^7.0.0-0

  '@babel/plugin-transform-member-expression-literals@7.25.7':
    resolution: {integrity: sha512-Std3kXwpXfRV0QtQy5JJcRpkqP8/wG4XL7hSKZmGlxPlDqmpXtEPRmhF7ztnlTCtUN3eXRUJp+sBEZjaIBVYaw==}
    engines: {node: '>=6.9.0'}
    peerDependencies:
      '@babel/core': ^7.0.0-0

  '@babel/plugin-transform-modules-amd@7.25.7':
    resolution: {integrity: sha512-CgselSGCGzjQvKzghCvDTxKHP3iooenLpJDO842ehn5D2G5fJB222ptnDwQho0WjEvg7zyoxb9P+wiYxiJX5yA==}
    engines: {node: '>=6.9.0'}
    peerDependencies:
      '@babel/core': ^7.0.0-0

  '@babel/plugin-transform-modules-commonjs@7.25.7':
    resolution: {integrity: sha512-L9Gcahi0kKFYXvweO6n0wc3ZG1ChpSFdgG+eV1WYZ3/dGbJK7vvk91FgGgak8YwRgrCuihF8tE/Xg07EkL5COg==}
    engines: {node: '>=6.9.0'}
    peerDependencies:
      '@babel/core': ^7.0.0-0

  '@babel/plugin-transform-modules-systemjs@7.25.7':
    resolution: {integrity: sha512-t9jZIvBmOXJsiuyOwhrIGs8dVcD6jDyg2icw1VL4A/g+FnWyJKwUfSSU2nwJuMV2Zqui856El9u+ElB+j9fV1g==}
    engines: {node: '>=6.9.0'}
    peerDependencies:
      '@babel/core': ^7.0.0-0

  '@babel/plugin-transform-modules-umd@7.25.7':
    resolution: {integrity: sha512-p88Jg6QqsaPh+EB7I9GJrIqi1Zt4ZBHUQtjw3z1bzEXcLh6GfPqzZJ6G+G1HBGKUNukT58MnKG7EN7zXQBCODw==}
    engines: {node: '>=6.9.0'}
    peerDependencies:
      '@babel/core': ^7.0.0-0

  '@babel/plugin-transform-named-capturing-groups-regex@7.25.7':
    resolution: {integrity: sha512-BtAT9LzCISKG3Dsdw5uso4oV1+v2NlVXIIomKJgQybotJY3OwCwJmkongjHgwGKoZXd0qG5UZ12JUlDQ07W6Ow==}
    engines: {node: '>=6.9.0'}
    peerDependencies:
      '@babel/core': ^7.0.0

  '@babel/plugin-transform-new-target@7.25.7':
    resolution: {integrity: sha512-CfCS2jDsbcZaVYxRFo2qtavW8SpdzmBXC2LOI4oO0rP+JSRDxxF3inF4GcPsLgfb5FjkhXG5/yR/lxuRs2pySA==}
    engines: {node: '>=6.9.0'}
    peerDependencies:
      '@babel/core': ^7.0.0-0

  '@babel/plugin-transform-nullish-coalescing-operator@7.25.8':
    resolution: {integrity: sha512-Z7WJJWdQc8yCWgAmjI3hyC+5PXIubH9yRKzkl9ZEG647O9szl9zvmKLzpbItlijBnVhTUf1cpyWBsZ3+2wjWPQ==}
    engines: {node: '>=6.9.0'}
    peerDependencies:
      '@babel/core': ^7.0.0-0

  '@babel/plugin-transform-numeric-separator@7.25.8':
    resolution: {integrity: sha512-rm9a5iEFPS4iMIy+/A/PiS0QN0UyjPIeVvbU5EMZFKJZHt8vQnasbpo3T3EFcxzCeYO0BHfc4RqooCZc51J86Q==}
    engines: {node: '>=6.9.0'}
    peerDependencies:
      '@babel/core': ^7.0.0-0

  '@babel/plugin-transform-object-rest-spread@7.25.8':
    resolution: {integrity: sha512-LkUu0O2hnUKHKE7/zYOIjByMa4VRaV2CD/cdGz0AxU9we+VA3kDDggKEzI0Oz1IroG+6gUP6UmWEHBMWZU316g==}
    engines: {node: '>=6.9.0'}
    peerDependencies:
      '@babel/core': ^7.0.0-0

  '@babel/plugin-transform-object-super@7.25.7':
    resolution: {integrity: sha512-pWT6UXCEW3u1t2tcAGtE15ornCBvopHj9Bps9D2DsH15APgNVOTwwczGckX+WkAvBmuoYKRCFa4DK+jM8vh5AA==}
    engines: {node: '>=6.9.0'}
    peerDependencies:
      '@babel/core': ^7.0.0-0

  '@babel/plugin-transform-optional-catch-binding@7.25.8':
    resolution: {integrity: sha512-EbQYweoMAHOn7iJ9GgZo14ghhb9tTjgOc88xFgYngifx7Z9u580cENCV159M4xDh3q/irbhSjZVpuhpC2gKBbg==}
    engines: {node: '>=6.9.0'}
    peerDependencies:
      '@babel/core': ^7.0.0-0

  '@babel/plugin-transform-optional-chaining@7.25.8':
    resolution: {integrity: sha512-q05Bk7gXOxpTHoQ8RSzGSh/LHVB9JEIkKnk3myAWwZHnYiTGYtbdrYkIsS8Xyh4ltKf7GNUSgzs/6P2bJtBAQg==}
    engines: {node: '>=6.9.0'}
    peerDependencies:
      '@babel/core': ^7.0.0-0

  '@babel/plugin-transform-parameters@7.25.7':
    resolution: {integrity: sha512-FYiTvku63me9+1Nz7TOx4YMtW3tWXzfANZtrzHhUZrz4d47EEtMQhzFoZWESfXuAMMT5mwzD4+y1N8ONAX6lMQ==}
    engines: {node: '>=6.9.0'}
    peerDependencies:
      '@babel/core': ^7.0.0-0

  '@babel/plugin-transform-private-methods@7.25.7':
    resolution: {integrity: sha512-KY0hh2FluNxMLwOCHbxVOKfdB5sjWG4M183885FmaqWWiGMhRZq4DQRKH6mHdEucbJnyDyYiZNwNG424RymJjA==}
    engines: {node: '>=6.9.0'}
    peerDependencies:
      '@babel/core': ^7.0.0-0

  '@babel/plugin-transform-private-property-in-object@7.25.8':
    resolution: {integrity: sha512-8Uh966svuB4V8RHHg0QJOB32QK287NBksJOByoKmHMp1TAobNniNalIkI2i5IPj5+S9NYCG4VIjbEuiSN8r+ow==}
    engines: {node: '>=6.9.0'}
    peerDependencies:
      '@babel/core': ^7.0.0-0

  '@babel/plugin-transform-property-literals@7.25.7':
    resolution: {integrity: sha512-lQEeetGKfFi0wHbt8ClQrUSUMfEeI3MMm74Z73T9/kuz990yYVtfofjf3NuA42Jy3auFOpbjDyCSiIkTs1VIYw==}
    engines: {node: '>=6.9.0'}
    peerDependencies:
      '@babel/core': ^7.0.0-0

  '@babel/plugin-transform-regenerator@7.25.7':
    resolution: {integrity: sha512-mgDoQCRjrY3XK95UuV60tZlFCQGXEtMg8H+IsW72ldw1ih1jZhzYXbJvghmAEpg5UVhhnCeia1CkGttUvCkiMQ==}
    engines: {node: '>=6.9.0'}
    peerDependencies:
      '@babel/core': ^7.0.0-0

  '@babel/plugin-transform-reserved-words@7.25.7':
    resolution: {integrity: sha512-3OfyfRRqiGeOvIWSagcwUTVk2hXBsr/ww7bLn6TRTuXnexA+Udov2icFOxFX9abaj4l96ooYkcNN1qi2Zvqwng==}
    engines: {node: '>=6.9.0'}
    peerDependencies:
      '@babel/core': ^7.0.0-0

  '@babel/plugin-transform-shorthand-properties@7.25.7':
    resolution: {integrity: sha512-uBbxNwimHi5Bv3hUccmOFlUy3ATO6WagTApenHz9KzoIdn0XeACdB12ZJ4cjhuB2WSi80Ez2FWzJnarccriJeA==}
    engines: {node: '>=6.9.0'}
    peerDependencies:
      '@babel/core': ^7.0.0-0

  '@babel/plugin-transform-spread@7.25.7':
    resolution: {integrity: sha512-Mm6aeymI0PBh44xNIv/qvo8nmbkpZze1KvR8MkEqbIREDxoiWTi18Zr2jryfRMwDfVZF9foKh060fWgni44luw==}
    engines: {node: '>=6.9.0'}
    peerDependencies:
      '@babel/core': ^7.0.0-0

  '@babel/plugin-transform-sticky-regex@7.25.7':
    resolution: {integrity: sha512-ZFAeNkpGuLnAQ/NCsXJ6xik7Id+tHuS+NT+ue/2+rn/31zcdnupCdmunOizEaP0JsUmTFSTOPoQY7PkK2pttXw==}
    engines: {node: '>=6.9.0'}
    peerDependencies:
      '@babel/core': ^7.0.0-0

  '@babel/plugin-transform-template-literals@7.25.7':
    resolution: {integrity: sha512-SI274k0nUsFFmyQupiO7+wKATAmMFf8iFgq2O+vVFXZ0SV9lNfT1NGzBEhjquFmD8I9sqHLguH+gZVN3vww2AA==}
    engines: {node: '>=6.9.0'}
    peerDependencies:
      '@babel/core': ^7.0.0-0

  '@babel/plugin-transform-typeof-symbol@7.25.7':
    resolution: {integrity: sha512-OmWmQtTHnO8RSUbL0NTdtpbZHeNTnm68Gj5pA4Y2blFNh+V4iZR68V1qL9cI37J21ZN7AaCnkfdHtLExQPf2uA==}
    engines: {node: '>=6.9.0'}
    peerDependencies:
      '@babel/core': ^7.0.0-0

  '@babel/plugin-transform-typescript@7.25.7':
    resolution: {integrity: sha512-VKlgy2vBzj8AmEzunocMun2fF06bsSWV+FvVXohtL6FGve/+L217qhHxRTVGHEDO/YR8IANcjzgJsd04J8ge5Q==}
    engines: {node: '>=6.9.0'}
    peerDependencies:
      '@babel/core': ^7.0.0-0

  '@babel/plugin-transform-unicode-escapes@7.25.7':
    resolution: {integrity: sha512-BN87D7KpbdiABA+t3HbVqHzKWUDN3dymLaTnPFAMyc8lV+KN3+YzNhVRNdinaCPA4AUqx7ubXbQ9shRjYBl3SQ==}
    engines: {node: '>=6.9.0'}
    peerDependencies:
      '@babel/core': ^7.0.0-0

  '@babel/plugin-transform-unicode-property-regex@7.25.7':
    resolution: {integrity: sha512-IWfR89zcEPQGB/iB408uGtSPlQd3Jpq11Im86vUgcmSTcoWAiQMCTOa2K2yNNqFJEBVICKhayctee65Ka8OB0w==}
    engines: {node: '>=6.9.0'}
    peerDependencies:
      '@babel/core': ^7.0.0-0

  '@babel/plugin-transform-unicode-regex@7.25.7':
    resolution: {integrity: sha512-8JKfg/hiuA3qXnlLx8qtv5HWRbgyFx2hMMtpDDuU2rTckpKkGu4ycK5yYHwuEa16/quXfoxHBIApEsNyMWnt0g==}
    engines: {node: '>=6.9.0'}
    peerDependencies:
      '@babel/core': ^7.0.0-0

  '@babel/plugin-transform-unicode-sets-regex@7.25.7':
    resolution: {integrity: sha512-YRW8o9vzImwmh4Q3Rffd09bH5/hvY0pxg+1H1i0f7APoUeg12G7+HhLj9ZFNIrYkgBXhIijPJ+IXypN0hLTIbw==}
    engines: {node: '>=6.9.0'}
    peerDependencies:
      '@babel/core': ^7.0.0

  '@babel/preset-env@7.25.8':
    resolution: {integrity: sha512-58T2yulDHMN8YMUxiLq5YmWUnlDCyY1FsHM+v12VMx+1/FlrUj5tY50iDCpofFQEM8fMYOaY9YRvym2jcjn1Dg==}
    engines: {node: '>=6.9.0'}
    peerDependencies:
      '@babel/core': ^7.0.0-0

  '@babel/preset-modules@0.1.6-no-external-plugins':
    resolution: {integrity: sha512-HrcgcIESLm9aIR842yhJ5RWan/gebQUJ6E/E5+rf0y9o6oj7w0Br+sWuL6kEQ/o/AdfvR1Je9jG18/gnpwjEyA==}
    peerDependencies:
      '@babel/core': ^7.0.0-0 || ^8.0.0-0 <8.0.0

  '@babel/preset-typescript@7.25.7':
    resolution: {integrity: sha512-rkkpaXJZOFN45Fb+Gki0c+KMIglk4+zZXOoMJuyEK8y8Kkc8Jd3BDmP7qPsz0zQMJj+UD7EprF+AqAXcILnexw==}
    engines: {node: '>=6.9.0'}
    peerDependencies:
      '@babel/core': ^7.0.0-0

  '@babel/runtime@7.25.7':
    resolution: {integrity: sha512-FjoyLe754PMiYsFaN5C94ttGiOmBNYTf6pLr4xXHAT5uctHb092PBszndLDR5XA/jghQvn4n7JMHl7dmTgbm9w==}
    engines: {node: '>=6.9.0'}

  '@babel/template@7.25.7':
    resolution: {integrity: sha512-wRwtAgI3bAS+JGU2upWNL9lSlDcRCqD05BZ1n3X2ONLH1WilFP6O1otQjeMK/1g0pvYcXC7b/qVUB1keofjtZA==}
    engines: {node: '>=6.9.0'}

  '@babel/traverse@7.25.7':
    resolution: {integrity: sha512-jatJPT1Zjqvh/1FyJs6qAHL+Dzb7sTb+xr7Q+gM1b+1oBsMsQQ4FkVKb6dFlJvLlVssqkRzV05Jzervt9yhnzg==}
    engines: {node: '>=6.9.0'}

  '@babel/types@7.25.8':
    resolution: {integrity: sha512-JWtuCu8VQsMladxVz/P4HzHUGCAwpuqacmowgXFs5XjxIgKuNjnLokQzuVjlTvIzODaDmpjT3oxcC48vyk9EWg==}
    engines: {node: '>=6.9.0'}

  '@bcoe/v8-coverage@0.2.3':
    resolution: {integrity: sha512-0hYQ8SB4Db5zvZB4axdMHGwEaQjkZzFjQiN9LVYvIFB2nSUHW9tYpxWriPrWDASIxiaXax83REcLxuSdnGPZtw==}

  '@changesets/apply-release-plan@7.0.5':
    resolution: {integrity: sha512-1cWCk+ZshEkSVEZrm2fSj1Gz8sYvxgUL4Q78+1ZZqeqfuevPTPk033/yUZ3df8BKMohkqqHfzj0HOOrG0KtXTw==}

  '@changesets/assemble-release-plan@6.0.4':
    resolution: {integrity: sha512-nqICnvmrwWj4w2x0fOhVj2QEGdlUuwVAwESrUo5HLzWMI1rE5SWfsr9ln+rDqWB6RQ2ZyaMZHUcU7/IRaUJS+Q==}

  '@changesets/changelog-git@0.2.0':
    resolution: {integrity: sha512-bHOx97iFI4OClIT35Lok3sJAwM31VbUM++gnMBV16fdbtBhgYu4dxsphBF/0AZZsyAHMrnM0yFcj5gZM1py6uQ==}

  '@changesets/cli@2.27.9':
    resolution: {integrity: sha512-q42a/ZbDnxPpCb5Wkm6tMVIxgeI9C/bexntzTeCFBrQEdpisQqk8kCHllYZMDjYtEc1ZzumbMJAG8H0Z4rdvjg==}
    hasBin: true

  '@changesets/config@3.0.3':
    resolution: {integrity: sha512-vqgQZMyIcuIpw9nqFIpTSNyc/wgm/Lu1zKN5vECy74u95Qx/Wa9g27HdgO4NkVAaq+BGA8wUc/qvbvVNs93n6A==}

  '@changesets/errors@0.2.0':
    resolution: {integrity: sha512-6BLOQUscTpZeGljvyQXlWOItQyU71kCdGz7Pi8H8zdw6BI0g3m43iL4xKUVPWtG+qrrL9DTjpdn8eYuCQSRpow==}

  '@changesets/get-dependents-graph@2.1.2':
    resolution: {integrity: sha512-sgcHRkiBY9i4zWYBwlVyAjEM9sAzs4wYVwJUdnbDLnVG3QwAaia1Mk5P8M7kraTOZN+vBET7n8KyB0YXCbFRLQ==}

  '@changesets/get-release-plan@4.0.4':
    resolution: {integrity: sha512-SicG/S67JmPTrdcc9Vpu0wSQt7IiuN0dc8iR5VScnnTVPfIaLvKmEGRvIaF0kcn8u5ZqLbormZNTO77bCEvyWw==}

  '@changesets/get-version-range-type@0.4.0':
    resolution: {integrity: sha512-hwawtob9DryoGTpixy1D3ZXbGgJu1Rhr+ySH2PvTLHvkZuQ7sRT4oQwMh0hbqZH1weAooedEjRsbrWcGLCeyVQ==}

  '@changesets/git@3.0.1':
    resolution: {integrity: sha512-pdgHcYBLCPcLd82aRcuO0kxCDbw/yISlOtkmwmE8Odo1L6hSiZrBOsRl84eYG7DRCab/iHnOkWqExqc4wxk2LQ==}

  '@changesets/logger@0.1.1':
    resolution: {integrity: sha512-OQtR36ZlnuTxKqoW4Sv6x5YIhOmClRd5pWsjZsddYxpWs517R0HkyiefQPIytCVh4ZcC5x9XaG8KTdd5iRQUfg==}

  '@changesets/parse@0.4.0':
    resolution: {integrity: sha512-TS/9KG2CdGXS27S+QxbZXgr8uPsP4yNJYb4BC2/NeFUj80Rni3TeD2qwWmabymxmrLo7JEsytXH1FbpKTbvivw==}

  '@changesets/pre@2.0.1':
    resolution: {integrity: sha512-vvBJ/If4jKM4tPz9JdY2kGOgWmCowUYOi5Ycv8dyLnEE8FgpYYUo1mgJZxcdtGGP3aG8rAQulGLyyXGSLkIMTQ==}

  '@changesets/read@0.6.1':
    resolution: {integrity: sha512-jYMbyXQk3nwP25nRzQQGa1nKLY0KfoOV7VLgwucI0bUO8t8ZLCr6LZmgjXsiKuRDc+5A6doKPr9w2d+FEJ55zQ==}

  '@changesets/should-skip-package@0.1.1':
    resolution: {integrity: sha512-H9LjLbF6mMHLtJIc/eHR9Na+MifJ3VxtgP/Y+XLn4BF7tDTEN1HNYtH6QMcjP1uxp9sjaFYmW8xqloaCi/ckTg==}

  '@changesets/types@4.1.0':
    resolution: {integrity: sha512-LDQvVDv5Kb50ny2s25Fhm3d9QSZimsoUGBsUioj6MC3qbMUCuC8GPIvk/M6IvXx3lYhAs0lwWUQLb+VIEUCECw==}

  '@changesets/types@6.0.0':
    resolution: {integrity: sha512-b1UkfNulgKoWfqyHtzKS5fOZYSJO+77adgL7DLRDr+/7jhChN+QcHnbjiQVOz/U+Ts3PGNySq7diAItzDgugfQ==}

  '@changesets/write@0.3.2':
    resolution: {integrity: sha512-kDxDrPNpUgsjDbWBvUo27PzKX4gqeKOlhibaOXDJA6kuBisGqNHv/HwGJrAu8U/dSf8ZEFIeHIPtvSlZI1kULw==}

  '@esbuild/aix-ppc64@0.23.1':
    resolution: {integrity: sha512-6VhYk1diRqrhBAqpJEdjASR/+WVRtfjpqKuNw11cLiaWpAT/Uu+nokB+UJnevzy/P9C/ty6AOe0dwueMrGh/iQ==}
    engines: {node: '>=18'}
    cpu: [ppc64]
    os: [aix]

  '@esbuild/android-arm64@0.23.1':
    resolution: {integrity: sha512-xw50ipykXcLstLeWH7WRdQuysJqejuAGPd30vd1i5zSyKK3WE+ijzHmLKxdiCMtH1pHz78rOg0BKSYOSB/2Khw==}
    engines: {node: '>=18'}
    cpu: [arm64]
    os: [android]

  '@esbuild/android-arm@0.23.1':
    resolution: {integrity: sha512-uz6/tEy2IFm9RYOyvKl88zdzZfwEfKZmnX9Cj1BHjeSGNuGLuMD1kR8y5bteYmwqKm1tj8m4cb/aKEorr6fHWQ==}
    engines: {node: '>=18'}
    cpu: [arm]
    os: [android]

  '@esbuild/android-x64@0.23.1':
    resolution: {integrity: sha512-nlN9B69St9BwUoB+jkyU090bru8L0NA3yFvAd7k8dNsVH8bi9a8cUAUSEcEEgTp2z3dbEDGJGfP6VUnkQnlReg==}
    engines: {node: '>=18'}
    cpu: [x64]
    os: [android]

  '@esbuild/darwin-arm64@0.23.1':
    resolution: {integrity: sha512-YsS2e3Wtgnw7Wq53XXBLcV6JhRsEq8hkfg91ESVadIrzr9wO6jJDMZnCQbHm1Guc5t/CdDiFSSfWP58FNuvT3Q==}
    engines: {node: '>=18'}
    cpu: [arm64]
    os: [darwin]

  '@esbuild/darwin-x64@0.23.1':
    resolution: {integrity: sha512-aClqdgTDVPSEGgoCS8QDG37Gu8yc9lTHNAQlsztQ6ENetKEO//b8y31MMu2ZaPbn4kVsIABzVLXYLhCGekGDqw==}
    engines: {node: '>=18'}
    cpu: [x64]
    os: [darwin]

  '@esbuild/freebsd-arm64@0.23.1':
    resolution: {integrity: sha512-h1k6yS8/pN/NHlMl5+v4XPfikhJulk4G+tKGFIOwURBSFzE8bixw1ebjluLOjfwtLqY0kewfjLSrO6tN2MgIhA==}
    engines: {node: '>=18'}
    cpu: [arm64]
    os: [freebsd]

  '@esbuild/freebsd-x64@0.23.1':
    resolution: {integrity: sha512-lK1eJeyk1ZX8UklqFd/3A60UuZ/6UVfGT2LuGo3Wp4/z7eRTRYY+0xOu2kpClP+vMTi9wKOfXi2vjUpO1Ro76g==}
    engines: {node: '>=18'}
    cpu: [x64]
    os: [freebsd]

  '@esbuild/linux-arm64@0.23.1':
    resolution: {integrity: sha512-/93bf2yxencYDnItMYV/v116zff6UyTjo4EtEQjUBeGiVpMmffDNUyD9UN2zV+V3LRV3/on4xdZ26NKzn6754g==}
    engines: {node: '>=18'}
    cpu: [arm64]
    os: [linux]

  '@esbuild/linux-arm@0.23.1':
    resolution: {integrity: sha512-CXXkzgn+dXAPs3WBwE+Kvnrf4WECwBdfjfeYHpMeVxWE0EceB6vhWGShs6wi0IYEqMSIzdOF1XjQ/Mkm5d7ZdQ==}
    engines: {node: '>=18'}
    cpu: [arm]
    os: [linux]

  '@esbuild/linux-ia32@0.23.1':
    resolution: {integrity: sha512-VTN4EuOHwXEkXzX5nTvVY4s7E/Krz7COC8xkftbbKRYAl96vPiUssGkeMELQMOnLOJ8k3BY1+ZY52tttZnHcXQ==}
    engines: {node: '>=18'}
    cpu: [ia32]
    os: [linux]

  '@esbuild/linux-loong64@0.23.1':
    resolution: {integrity: sha512-Vx09LzEoBa5zDnieH8LSMRToj7ir/Jeq0Gu6qJ/1GcBq9GkfoEAoXvLiW1U9J1qE/Y/Oyaq33w5p2ZWrNNHNEw==}
    engines: {node: '>=18'}
    cpu: [loong64]
    os: [linux]

  '@esbuild/linux-mips64el@0.23.1':
    resolution: {integrity: sha512-nrFzzMQ7W4WRLNUOU5dlWAqa6yVeI0P78WKGUo7lg2HShq/yx+UYkeNSE0SSfSure0SqgnsxPvmAUu/vu0E+3Q==}
    engines: {node: '>=18'}
    cpu: [mips64el]
    os: [linux]

  '@esbuild/linux-ppc64@0.23.1':
    resolution: {integrity: sha512-dKN8fgVqd0vUIjxuJI6P/9SSSe/mB9rvA98CSH2sJnlZ/OCZWO1DJvxj8jvKTfYUdGfcq2dDxoKaC6bHuTlgcw==}
    engines: {node: '>=18'}
    cpu: [ppc64]
    os: [linux]

  '@esbuild/linux-riscv64@0.23.1':
    resolution: {integrity: sha512-5AV4Pzp80fhHL83JM6LoA6pTQVWgB1HovMBsLQ9OZWLDqVY8MVobBXNSmAJi//Csh6tcY7e7Lny2Hg1tElMjIA==}
    engines: {node: '>=18'}
    cpu: [riscv64]
    os: [linux]

  '@esbuild/linux-s390x@0.23.1':
    resolution: {integrity: sha512-9ygs73tuFCe6f6m/Tb+9LtYxWR4c9yg7zjt2cYkjDbDpV/xVn+68cQxMXCjUpYwEkze2RcU/rMnfIXNRFmSoDw==}
    engines: {node: '>=18'}
    cpu: [s390x]
    os: [linux]

  '@esbuild/linux-x64@0.23.1':
    resolution: {integrity: sha512-EV6+ovTsEXCPAp58g2dD68LxoP/wK5pRvgy0J/HxPGB009omFPv3Yet0HiaqvrIrgPTBuC6wCH1LTOY91EO5hQ==}
    engines: {node: '>=18'}
    cpu: [x64]
    os: [linux]

  '@esbuild/netbsd-x64@0.23.1':
    resolution: {integrity: sha512-aevEkCNu7KlPRpYLjwmdcuNz6bDFiE7Z8XC4CPqExjTvrHugh28QzUXVOZtiYghciKUacNktqxdpymplil1beA==}
    engines: {node: '>=18'}
    cpu: [x64]
    os: [netbsd]

  '@esbuild/openbsd-arm64@0.23.1':
    resolution: {integrity: sha512-3x37szhLexNA4bXhLrCC/LImN/YtWis6WXr1VESlfVtVeoFJBRINPJ3f0a/6LV8zpikqoUg4hyXw0sFBt5Cr+Q==}
    engines: {node: '>=18'}
    cpu: [arm64]
    os: [openbsd]

  '@esbuild/openbsd-x64@0.23.1':
    resolution: {integrity: sha512-aY2gMmKmPhxfU+0EdnN+XNtGbjfQgwZj43k8G3fyrDM/UdZww6xrWxmDkuz2eCZchqVeABjV5BpildOrUbBTqA==}
    engines: {node: '>=18'}
    cpu: [x64]
    os: [openbsd]

  '@esbuild/sunos-x64@0.23.1':
    resolution: {integrity: sha512-RBRT2gqEl0IKQABT4XTj78tpk9v7ehp+mazn2HbUeZl1YMdaGAQqhapjGTCe7uw7y0frDi4gS0uHzhvpFuI1sA==}
    engines: {node: '>=18'}
    cpu: [x64]
    os: [sunos]

  '@esbuild/win32-arm64@0.23.1':
    resolution: {integrity: sha512-4O+gPR5rEBe2FpKOVyiJ7wNDPA8nGzDuJ6gN4okSA1gEOYZ67N8JPk58tkWtdtPeLz7lBnY6I5L3jdsr3S+A6A==}
    engines: {node: '>=18'}
    cpu: [arm64]
    os: [win32]

  '@esbuild/win32-ia32@0.23.1':
    resolution: {integrity: sha512-BcaL0Vn6QwCwre3Y717nVHZbAa4UBEigzFm6VdsVdT/MbZ38xoj1X9HPkZhbmaBGUD1W8vxAfffbDe8bA6AKnQ==}
    engines: {node: '>=18'}
    cpu: [ia32]
    os: [win32]

  '@esbuild/win32-x64@0.23.1':
    resolution: {integrity: sha512-BHpFFeslkWrXWyUPnbKm+xYYVYruCinGcftSBaa8zoF9hZO4BcSCFUvHVTtzpIY6YzUnYtuEhZ+C9iEXjxnasg==}
    engines: {node: '>=18'}
    cpu: [x64]
    os: [win32]

  '@fetchai/uagents@file:':
    resolution: {directory: '', type: directory}

  '@isaacs/cliui@8.0.2':
    resolution: {integrity: sha512-O8jcjabXaleOG9DQ0+ARXWZBTfnP4WNAqzuiJK7ll44AmxGKv/J2M4TPjxjY3znBCfvBXFzucm1twdyFybFqEA==}
    engines: {node: '>=12'}

  '@istanbuljs/load-nyc-config@1.1.0':
    resolution: {integrity: sha512-VjeHSlIzpv/NyD3N0YuHfXOPDIixcA1q2ZV98wsMqcYlPmv2n3Yb2lYP9XMElnaFVXg5A7YLTeLu6V84uQDjmQ==}
    engines: {node: '>=8'}

  '@istanbuljs/schema@0.1.3':
    resolution: {integrity: sha512-ZXRY4jNvVgSVQ8DL3LTcakaAtXwTVUxE81hslsyD2AtoXW/wVob10HkOJ1X/pAlcI7D+2YoZKg5do8G/w6RYgA==}
    engines: {node: '>=8'}

  '@jest/console@29.7.0':
    resolution: {integrity: sha512-5Ni4CU7XHQi32IJ398EEP4RrB8eV09sXP2ROqD4bksHrnTree52PsxvX8tpL8LvTZ3pFzXyPbNQReSN41CAhOg==}
    engines: {node: ^14.15.0 || ^16.10.0 || >=18.0.0}

  '@jest/core@29.7.0':
    resolution: {integrity: sha512-n7aeXWKMnGtDA48y8TLWJPJmLmmZ642Ceo78cYWEpiD7FzDgmNDV/GCVRorPABdXLJZ/9wzzgZAlHjXjxDHGsg==}
    engines: {node: ^14.15.0 || ^16.10.0 || >=18.0.0}
    peerDependencies:
      node-notifier: ^8.0.1 || ^9.0.0 || ^10.0.0
    peerDependenciesMeta:
      node-notifier:
        optional: true

  '@jest/environment@29.7.0':
    resolution: {integrity: sha512-aQIfHDq33ExsN4jP1NWGXhxgQ/wixs60gDiKO+XVMd8Mn0NWPWgc34ZQDTb2jKaUWQ7MuwoitXAsN2XVXNMpAw==}
    engines: {node: ^14.15.0 || ^16.10.0 || >=18.0.0}

  '@jest/expect-utils@29.7.0':
    resolution: {integrity: sha512-GlsNBWiFQFCVi9QVSx7f5AgMeLxe9YCCs5PuP2O2LdjDAA8Jh9eX7lA1Jq/xdXw3Wb3hyvlFNfZIfcRetSzYcA==}
    engines: {node: ^14.15.0 || ^16.10.0 || >=18.0.0}

  '@jest/expect@29.7.0':
    resolution: {integrity: sha512-8uMeAMycttpva3P1lBHB8VciS9V0XAr3GymPpipdyQXbBcuhkLQOSe8E/p92RyAdToS6ZD1tFkX+CkhoECE0dQ==}
    engines: {node: ^14.15.0 || ^16.10.0 || >=18.0.0}

  '@jest/fake-timers@29.7.0':
    resolution: {integrity: sha512-q4DH1Ha4TTFPdxLsqDXK1d3+ioSL7yL5oCMJZgDYm6i+6CygW5E5xVr/D1HdsGxjt1ZWSfUAs9OxSB/BNelWrQ==}
    engines: {node: ^14.15.0 || ^16.10.0 || >=18.0.0}

  '@jest/globals@29.7.0':
    resolution: {integrity: sha512-mpiz3dutLbkW2MNFubUGUEVLkTGiqW6yLVTA+JbP6fI6J5iL9Y0Nlg8k95pcF8ctKwCS7WVxteBs29hhfAotzQ==}
    engines: {node: ^14.15.0 || ^16.10.0 || >=18.0.0}

  '@jest/reporters@29.7.0':
    resolution: {integrity: sha512-DApq0KJbJOEzAFYjHADNNxAE3KbhxQB1y5Kplb5Waqw6zVbuWatSnMjE5gs8FUgEPmNsnZA3NCWl9NG0ia04Pg==}
    engines: {node: ^14.15.0 || ^16.10.0 || >=18.0.0}
    peerDependencies:
      node-notifier: ^8.0.1 || ^9.0.0 || ^10.0.0
    peerDependenciesMeta:
      node-notifier:
        optional: true

  '@jest/schemas@29.6.3':
    resolution: {integrity: sha512-mo5j5X+jIZmJQveBKeS/clAueipV7KgiX1vMgCxam1RNYiqE1w62n0/tJJnHtjW8ZHcQco5gY85jA3mi0L+nSA==}
    engines: {node: ^14.15.0 || ^16.10.0 || >=18.0.0}

  '@jest/source-map@29.6.3':
    resolution: {integrity: sha512-MHjT95QuipcPrpLM+8JMSzFx6eHp5Bm+4XeFDJlwsvVBjmKNiIAvasGK2fxz2WbGRlnvqehFbh07MMa7n3YJnw==}
    engines: {node: ^14.15.0 || ^16.10.0 || >=18.0.0}

  '@jest/test-result@29.7.0':
    resolution: {integrity: sha512-Fdx+tv6x1zlkJPcWXmMDAG2HBnaR9XPSd5aDWQVsfrZmLVT3lU1cwyxLgRmXR9yrq4NBoEm9BMsfgFzTQAbJYA==}
    engines: {node: ^14.15.0 || ^16.10.0 || >=18.0.0}

  '@jest/test-sequencer@29.7.0':
    resolution: {integrity: sha512-GQwJ5WZVrKnOJuiYiAF52UNUJXgTZx1NHjFSEB0qEMmSZKAkdMoIzw/Cj6x6NF4AvV23AUqDpFzQkN/eYCYTxw==}
    engines: {node: ^14.15.0 || ^16.10.0 || >=18.0.0}

  '@jest/transform@29.7.0':
    resolution: {integrity: sha512-ok/BTPFzFKVMwO5eOHRrvnBVHdRy9IrsrW1GpMaQ9MCnilNLXQKmAX8s1YXDFaai9xJpac2ySzV0YeRRECr2Vw==}
    engines: {node: ^14.15.0 || ^16.10.0 || >=18.0.0}

  '@jest/types@29.6.3':
    resolution: {integrity: sha512-u3UPsIilWKOM3F9CXtrG8LEJmNxwoCQC/XVj4IKYXvvpx7QIi/Kg1LI5uDmDpKlac62NUtX7eLjRh+jVZcLOzw==}
    engines: {node: ^14.15.0 || ^16.10.0 || >=18.0.0}

  '@jridgewell/gen-mapping@0.3.5':
    resolution: {integrity: sha512-IzL8ZoEDIBRWEzlCcRhOaCupYyN5gdIK+Q6fbFdPDg6HqX6jpkItn7DFIpW9LQzXG6Df9sA7+OKnq0qlz/GaQg==}
    engines: {node: '>=6.0.0'}

  '@jridgewell/resolve-uri@3.1.2':
    resolution: {integrity: sha512-bRISgCIjP20/tbWSPWMEi54QVPRZExkuD9lJL+UIxUKtwVJA8wW1Trb1jMs1RFXo1CBTNZ/5hpC9QvmKWdopKw==}
    engines: {node: '>=6.0.0'}

  '@jridgewell/set-array@1.2.1':
    resolution: {integrity: sha512-R8gLRTZeyp03ymzP/6Lil/28tGeGEzhx1q2k703KGWRAI1VdvPIXdG70VJc2pAMw3NA6JKL5hhFu1sJX0Mnn/A==}
    engines: {node: '>=6.0.0'}

  '@jridgewell/sourcemap-codec@1.5.0':
    resolution: {integrity: sha512-gv3ZRaISU3fjPAgNsriBRqGWQL6quFx04YMPW/zD8XMLsU32mhCCbfbO6KZFLjvYpCZ8zyDEgqsgf+PwPaM7GQ==}

  '@jridgewell/trace-mapping@0.3.25':
    resolution: {integrity: sha512-vNk6aEwybGtawWmy/PzwnGDOjCkLWSD2wqvjGGAgOAwCGWySYXfYoxt00IJkTF+8Lb57DwOb3Aa0o9CApepiYQ==}

  '@manypkg/find-root@1.1.0':
    resolution: {integrity: sha512-mki5uBvhHzO8kYYix/WRy2WX8S3B5wdVSc9D6KcU5lQNglP2yt58/VfLuAK49glRXChosY8ap2oJ1qgma3GUVA==}

  '@manypkg/get-packages@1.1.3':
    resolution: {integrity: sha512-fo+QhuU3qE/2TQMQmbVMqaQ6EWbMhi4ABWP+O4AM1NqPBuy0OrApV5LO6BrrgnhtAHS2NH6RrVk9OL181tTi8A==}

  '@nodelib/fs.scandir@2.1.5':
    resolution: {integrity: sha512-vq24Bq3ym5HEQm2NKCr3yXDwjc7vTsEThRDnkp2DK9p1uqLR+DHurm/NOTo0KG7HYHU7eppKZj3MyqYuMBf62g==}
    engines: {node: '>= 8'}

  '@nodelib/fs.stat@2.0.5':
    resolution: {integrity: sha512-RkhPPp2zrqDAQA/2jNhnztcPAlv64XdhIp7a7454A5ovI7Bukxgt7MX7udwAu3zg1DcpPU0rz3VV1SeaqvY4+A==}
    engines: {node: '>= 8'}

  '@nodelib/fs.walk@1.2.8':
    resolution: {integrity: sha512-oGB+UxlgWcgQkgwo8GcEGwemoTFt3FIO9ababBmaGwXIoBKZ+GTy0pP185beGg7Llih/NSHSV2XAs1lnznocSg==}
    engines: {node: '>= 8'}

  '@pkgjs/parseargs@0.11.0':
    resolution: {integrity: sha512-+1VkjdD0QBLPodGrJUeqarH8VAIvQODIbwh9XpP5Syisf7YoQgsJKPNFoqqLQlu+VQ/tVSshMR6loPMn8U+dPg==}
    engines: {node: '>=14'}

  '@rollup/rollup-android-arm-eabi@4.24.0':
    resolution: {integrity: sha512-Q6HJd7Y6xdB48x8ZNVDOqsbh2uByBhgK8PiQgPhwkIw/HC/YX5Ghq2mQY5sRMZWHb3VsFkWooUVOZHKr7DmDIA==}
    cpu: [arm]
    os: [android]

  '@rollup/rollup-android-arm64@4.24.0':
    resolution: {integrity: sha512-ijLnS1qFId8xhKjT81uBHuuJp2lU4x2yxa4ctFPtG+MqEE6+C5f/+X/bStmxapgmwLwiL3ih122xv8kVARNAZA==}
    cpu: [arm64]
    os: [android]

  '@rollup/rollup-darwin-arm64@4.24.0':
    resolution: {integrity: sha512-bIv+X9xeSs1XCk6DVvkO+S/z8/2AMt/2lMqdQbMrmVpgFvXlmde9mLcbQpztXm1tajC3raFDqegsH18HQPMYtA==}
    cpu: [arm64]
    os: [darwin]

  '@rollup/rollup-darwin-x64@4.24.0':
    resolution: {integrity: sha512-X6/nOwoFN7RT2svEQWUsW/5C/fYMBe4fnLK9DQk4SX4mgVBiTA9h64kjUYPvGQ0F/9xwJ5U5UfTbl6BEjaQdBQ==}
    cpu: [x64]
    os: [darwin]

  '@rollup/rollup-linux-arm-gnueabihf@4.24.0':
    resolution: {integrity: sha512-0KXvIJQMOImLCVCz9uvvdPgfyWo93aHHp8ui3FrtOP57svqrF/roSSR5pjqL2hcMp0ljeGlU4q9o/rQaAQ3AYA==}
    cpu: [arm]
    os: [linux]

  '@rollup/rollup-linux-arm-musleabihf@4.24.0':
    resolution: {integrity: sha512-it2BW6kKFVh8xk/BnHfakEeoLPv8STIISekpoF+nBgWM4d55CZKc7T4Dx1pEbTnYm/xEKMgy1MNtYuoA8RFIWw==}
    cpu: [arm]
    os: [linux]

  '@rollup/rollup-linux-arm64-gnu@4.24.0':
    resolution: {integrity: sha512-i0xTLXjqap2eRfulFVlSnM5dEbTVque/3Pi4g2y7cxrs7+a9De42z4XxKLYJ7+OhE3IgxvfQM7vQc43bwTgPwA==}
    cpu: [arm64]
    os: [linux]

  '@rollup/rollup-linux-arm64-musl@4.24.0':
    resolution: {integrity: sha512-9E6MKUJhDuDh604Qco5yP/3qn3y7SLXYuiC0Rpr89aMScS2UAmK1wHP2b7KAa1nSjWJc/f/Lc0Wl1L47qjiyQw==}
    cpu: [arm64]
    os: [linux]

  '@rollup/rollup-linux-powerpc64le-gnu@4.24.0':
    resolution: {integrity: sha512-2XFFPJ2XMEiF5Zi2EBf4h73oR1V/lycirxZxHZNc93SqDN/IWhYYSYj8I9381ikUFXZrz2v7r2tOVk2NBwxrWw==}
    cpu: [ppc64]
    os: [linux]

  '@rollup/rollup-linux-riscv64-gnu@4.24.0':
    resolution: {integrity: sha512-M3Dg4hlwuntUCdzU7KjYqbbd+BLq3JMAOhCKdBE3TcMGMZbKkDdJ5ivNdehOssMCIokNHFOsv7DO4rlEOfyKpg==}
    cpu: [riscv64]
    os: [linux]

  '@rollup/rollup-linux-s390x-gnu@4.24.0':
    resolution: {integrity: sha512-mjBaoo4ocxJppTorZVKWFpy1bfFj9FeCMJqzlMQGjpNPY9JwQi7OuS1axzNIk0nMX6jSgy6ZURDZ2w0QW6D56g==}
    cpu: [s390x]
    os: [linux]

  '@rollup/rollup-linux-x64-gnu@4.24.0':
    resolution: {integrity: sha512-ZXFk7M72R0YYFN5q13niV0B7G8/5dcQ9JDp8keJSfr3GoZeXEoMHP/HlvqROA3OMbMdfr19IjCeNAnPUG93b6A==}
    cpu: [x64]
    os: [linux]

  '@rollup/rollup-linux-x64-musl@4.24.0':
    resolution: {integrity: sha512-w1i+L7kAXZNdYl+vFvzSZy8Y1arS7vMgIy8wusXJzRrPyof5LAb02KGr1PD2EkRcl73kHulIID0M501lN+vobQ==}
    cpu: [x64]
    os: [linux]

  '@rollup/rollup-win32-arm64-msvc@4.24.0':
    resolution: {integrity: sha512-VXBrnPWgBpVDCVY6XF3LEW0pOU51KbaHhccHw6AS6vBWIC60eqsH19DAeeObl+g8nKAz04QFdl/Cefta0xQtUQ==}
    cpu: [arm64]
    os: [win32]

  '@rollup/rollup-win32-ia32-msvc@4.24.0':
    resolution: {integrity: sha512-xrNcGDU0OxVcPTH/8n/ShH4UevZxKIO6HJFK0e15XItZP2UcaiLFd5kiX7hJnqCbSztUF8Qot+JWBC/QXRPYWQ==}
    cpu: [ia32]
    os: [win32]

  '@rollup/rollup-win32-x64-msvc@4.24.0':
    resolution: {integrity: sha512-fbMkAF7fufku0N2dE5TBXcNlg0pt0cJue4xBRE2Qc5Vqikxr4VCgKj/ht6SMdFcOacVA9rqF70APJ8RN/4vMJw==}
    cpu: [x64]
    os: [win32]

  '@sinclair/typebox@0.27.8':
    resolution: {integrity: sha512-+Fj43pSMwJs4KRrH/938Uf+uAELIgVBmQzg/q1YG10djyfA3TnrU8N8XzqCh/okZdszqBQTZf96idMfE5lnwTA==}

  '@sinonjs/commons@3.0.1':
    resolution: {integrity: sha512-K3mCHKQ9sVh8o1C9cxkwxaOmXoAMlDxC1mYyHrjqOWEcBjYr76t96zL2zlj5dUGZ3HSw240X1qgH3Mjf1yJWpQ==}

  '@sinonjs/fake-timers@10.3.0':
    resolution: {integrity: sha512-V4BG07kuYSUkTCSBHG8G8TNhM+F19jXFWnQtzj+we8DrkpSBCee9Z3Ms8yiGer/dlmhe35/Xdgyo3/0rQKg7YA==}

  '@types/babel__core@7.20.5':
    resolution: {integrity: sha512-qoQprZvz5wQFJwMDqeseRXWv3rqMvhgpbXFfVyWhbx9X47POIA6i/+dXefEmZKoAgOaTdaIgNSMqMIU61yRyzA==}

  '@types/babel__generator@7.6.8':
    resolution: {integrity: sha512-ASsj+tpEDsEiFr1arWrlN6V3mdfjRMZt6LtK/Vp/kreFLnr5QH5+DhvD5nINYZXzwJvXeGq+05iUXcAzVrqWtw==}

  '@types/babel__template@7.4.4':
    resolution: {integrity: sha512-h/NUaSyG5EyxBIp8YRxo4RMe2/qQgvyowRwVMzhYhBCONbW8PUsg4lkFMrhgZhUe5z3L3MiLDuvyJ/CaPa2A8A==}

  '@types/babel__traverse@7.20.6':
    resolution: {integrity: sha512-r1bzfrm0tomOI8g1SzvCaQHo6Lcv6zu0EA+W2kHrt8dyrHQxGzBBL4kdkzIS+jBMV+EYcMAEAqXqYaLJq5rOZg==}

  '@types/estree@1.0.6':
    resolution: {integrity: sha512-AYnb1nQyY49te+VRAVgmzfcgjYS91mY5P0TKUDCLEM+gNnA+3T6rWITXRLYCpahpqSQbN5cE+gHpnPyXjHWxcw==}

  '@types/graceful-fs@4.1.9':
    resolution: {integrity: sha512-olP3sd1qOEe5dXTSaFvQG+02VdRXcdytWLAZsAq1PecU8uqQAhkrnbli7DagjtXKW/Bl7YJbUsa8MPcuc8LHEQ==}

  '@types/istanbul-lib-coverage@2.0.6':
    resolution: {integrity: sha512-2QF/t/auWm0lsy8XtKVPG19v3sSOQlJe/YHZgfjb/KBBHOGSV+J2q/S671rcq9uTBrLAXmZpqJiaQbMT+zNU1w==}

  '@types/istanbul-lib-report@3.0.3':
    resolution: {integrity: sha512-NQn7AHQnk/RSLOxrBbGyJM/aVQ+pjj5HCgasFxc0K/KhoATfQ/47AyUl15I2yBUpihjmas+a+VJBOqecrFH+uA==}

  '@types/istanbul-reports@3.0.4':
    resolution: {integrity: sha512-pk2B1NWalF9toCRu6gjBzR69syFjP4Od8WRAX+0mmf9lAjCRicLOWc+ZrxZHx/0XRjotgkF9t6iaMJ+aXcOdZQ==}

  '@types/node@12.20.55':
    resolution: {integrity: sha512-J8xLz7q2OFulZ2cyGTLE1TbbZcjpno7FaN6zdJNrgAdrJ+DZzh/uFR6YrTb4C+nXakvud8Q4+rbhoIWlYQbUFQ==}

  '@types/node@22.7.5':
    resolution: {integrity: sha512-jML7s2NAzMWc//QSJ1a3prpk78cOPchGvXJsC3C6R6PSMoooztvRVQEz89gmBTBY1SPMaqo5teB4uNHPdetShQ==}

  '@types/stack-utils@2.0.3':
    resolution: {integrity: sha512-9aEbYZ3TbYMznPdcdr3SmIrLXwC/AKZXQeCf9Pgao5CKb8CyHuEX5jzWPTkvregvhRJHcpRO6BFoGW9ycaOkYw==}

  '@types/yargs-parser@21.0.3':
    resolution: {integrity: sha512-I4q9QU9MQv4oEOz4tAHJtNz1cwuLxn2F3xcc2iV5WdqLPpUnj30aUuxt1mAxYTG+oe8CZMV/+6rU4S4gRDzqtQ==}

  '@types/yargs@17.0.33':
    resolution: {integrity: sha512-WpxBCKWPLr4xSsHgz511rFJAM+wS28w2zEO1QDNY5zM/S8ok70NNfztH0xwhqKyaK0OHCbN98LDAZuy1ctxDkA==}

  ansi-colors@4.1.3:
    resolution: {integrity: sha512-/6w/C21Pm1A7aZitlI5Ni/2J6FFQN8i1Cvz3kHABAAbw93v/NlvKdVOqz7CCWz/3iv/JplRSEEZ83XION15ovw==}
    engines: {node: '>=6'}

  ansi-escapes@4.3.2:
    resolution: {integrity: sha512-gKXj5ALrKWQLsYG9jlTRmR/xKluxHV+Z9QEwNIgCfM1/uwPMCuzVVnh5mwTd+OuBZcwSIMbqssNWRm1lE51QaQ==}
    engines: {node: '>=8'}

  ansi-regex@5.0.1:
    resolution: {integrity: sha512-quJQXlTSUGL2LH9SUXo8VwsY4soanhgo6LNSm84E1LBcE8s3O0wpdiRzyR9z/ZZJMlMWv37qOOb9pdJlMUEKFQ==}
    engines: {node: '>=8'}

  ansi-regex@6.1.0:
    resolution: {integrity: sha512-7HSX4QQb4CspciLpVFwyRe79O3xsIZDDLER21kERQ71oaPodF8jL725AgJMFAYbooIqolJoRLuM81SpeUkpkvA==}
    engines: {node: '>=12'}

  ansi-styles@3.2.1:
    resolution: {integrity: sha512-VT0ZI6kZRdTh8YyJw3SMbYm/u+NqfsAxEpWO0Pf9sq8/e94WxxOpPKx9FR1FlyCtOVDNOQ+8ntlqFxiRc+r5qA==}
    engines: {node: '>=4'}

  ansi-styles@4.3.0:
    resolution: {integrity: sha512-zbB9rCJAT1rbjiVDb2hqKFHNYLxgtk8NURxZ3IZwD3F6NtxbXZQCnnSi1Lkx+IDohdPlFp222wVALIheZJQSEg==}
    engines: {node: '>=8'}

  ansi-styles@5.2.0:
    resolution: {integrity: sha512-Cxwpt2SfTzTtXcfOlzGEee8O+c+MmUgGrNiBcXnuWxuFJHe6a5Hz7qwhwe5OgaSYI0IJvkLqWX1ASG+cJOkEiA==}
    engines: {node: '>=10'}

  ansi-styles@6.2.1:
    resolution: {integrity: sha512-bN798gFfQX+viw3R7yrGWRqnrN2oRkEkUjjl4JNn4E8GxxbjtG3FbrEIIY3l8/hrwUwIeCZvi4QuOTP4MErVug==}
    engines: {node: '>=12'}

  any-promise@1.3.0:
    resolution: {integrity: sha512-7UvmKalWRt1wgjL1RrGxoSJW/0QZFIegpeGvZG9kjp8vrRu55XTHbwnqq2GpXm9uLbcuhxm3IqX9OB4MZR1b2A==}

  anymatch@3.1.3:
    resolution: {integrity: sha512-KMReFUr0B4t+D+OBkjR3KYqvocp2XaSzO55UcB6mgQMd3KbcE+mWTyvVV7D/zsdEbNnV6acZUutkiHQXvTr1Rw==}
    engines: {node: '>= 8'}

  argparse@1.0.10:
    resolution: {integrity: sha512-o5Roy6tNG4SL/FOkCAN6RzjiakZS25RLYFrcMttJqbdd8BWrnA+fGz57iN5Pb06pvBGvl5gQ0B48dJlslXvoTg==}

  array-union@2.1.0:
    resolution: {integrity: sha512-HGyxoOTYUyCM6stUe6EJgnd4EoewAI7zMdfqO+kGjnlZmBDz/cR5pf8r/cR4Wq60sL/p0IkcjUEEPwS3GFrIyw==}
    engines: {node: '>=8'}

  babel-jest@29.7.0:
    resolution: {integrity: sha512-BrvGY3xZSwEcCzKvKsCi2GgHqDqsYkOP4/by5xCgIwGXQxIEh+8ew3gmrE1y7XRR6LHZIj6yLYnUi/mm2KXKBg==}
    engines: {node: ^14.15.0 || ^16.10.0 || >=18.0.0}
    peerDependencies:
      '@babel/core': ^7.8.0

  babel-plugin-istanbul@6.1.1:
    resolution: {integrity: sha512-Y1IQok9821cC9onCx5otgFfRm7Lm+I+wwxOx738M/WLPZ9Q42m4IG5W0FNX8WLL2gYMZo3JkuXIH2DOpWM+qwA==}
    engines: {node: '>=8'}

  babel-plugin-jest-hoist@29.6.3:
    resolution: {integrity: sha512-ESAc/RJvGTFEzRwOTT4+lNDk/GNHMkKbNzsvT0qKRfDyyYTskxB5rnU2njIDYVxXCBHHEI1c0YwHob3WaYujOg==}
    engines: {node: ^14.15.0 || ^16.10.0 || >=18.0.0}

  babel-plugin-polyfill-corejs2@0.4.11:
    resolution: {integrity: sha512-sMEJ27L0gRHShOh5G54uAAPaiCOygY/5ratXuiyb2G46FmlSpc9eFCzYVyDiPxfNbwzA7mYahmjQc5q+CZQ09Q==}
    peerDependencies:
      '@babel/core': ^7.4.0 || ^8.0.0-0 <8.0.0

  babel-plugin-polyfill-corejs3@0.10.6:
    resolution: {integrity: sha512-b37+KR2i/khY5sKmWNVQAnitvquQbNdWy6lJdsr0kmquCKEEUgMKK4SboVM3HtfnZilfjr4MMQ7vY58FVWDtIA==}
    peerDependencies:
      '@babel/core': ^7.4.0 || ^8.0.0-0 <8.0.0

  babel-plugin-polyfill-regenerator@0.6.2:
    resolution: {integrity: sha512-2R25rQZWP63nGwaAswvDazbPXfrM3HwVoBXK6HcqeKrSrL/JqcC/rDcf95l4r7LXLyxDXc8uQDa064GubtCABg==}
    peerDependencies:
      '@babel/core': ^7.4.0 || ^8.0.0-0 <8.0.0

  babel-preset-current-node-syntax@1.1.0:
    resolution: {integrity: sha512-ldYss8SbBlWva1bs28q78Ju5Zq1F+8BrqBZZ0VFhLBvhh6lCpC2o3gDJi/5DRLs9FgYZCnmPYIVFU4lRXCkyUw==}
    peerDependencies:
      '@babel/core': ^7.0.0

  babel-preset-jest@29.6.3:
    resolution: {integrity: sha512-0B3bhxR6snWXJZtR/RliHTDPRgn1sNHOR0yVtq/IiQFyuOVjFS+wuio/R4gSNkyYmKmJB4wGZv2NZanmKmTnNA==}
    engines: {node: ^14.15.0 || ^16.10.0 || >=18.0.0}
    peerDependencies:
      '@babel/core': ^7.0.0

  balanced-match@1.0.2:
    resolution: {integrity: sha512-3oSeUO0TMV67hN1AmbXsK4yaqU7tjiHlbxRDZOpH0KW9+CeX4bRAaX0Anxt0tx2MrpRpWwQaPwIlISEJhYU5Pw==}

  better-path-resolve@1.0.0:
    resolution: {integrity: sha512-pbnl5XzGBdrFU/wT4jqmJVPn2B6UHPBOhzMQkY/SPUPB6QtUXtmBHBIwCbXJol93mOpGMnQyP/+BB19q04xj7g==}
    engines: {node: '>=4'}

  binary-extensions@2.3.0:
    resolution: {integrity: sha512-Ceh+7ox5qe7LJuLHoY0feh3pHuUDHAcRUeyL2VYghZwfpkNIy/+8Ocg0a3UuSoYzavmylwuLWQOf3hl0jjMMIw==}
    engines: {node: '>=8'}

  brace-expansion@1.1.11:
    resolution: {integrity: sha512-iCuPHDFgrHX7H2vEI/5xpz07zSHB00TpugqhmYtVmMO6518mCuRMoOYFldEBl0g187ufozdaHgWKcYFb61qGiA==}

  brace-expansion@2.0.1:
    resolution: {integrity: sha512-XnAIvQ8eM+kC6aULx6wuQiwVsnzsi9d3WxzV3FpWTGA19F621kwdbsAcFKXgKUHZWsy+mY6iL1sHTxWEFCytDA==}

  braces@3.0.3:
    resolution: {integrity: sha512-yQbXgO/OSZVD2IsiLlro+7Hf6Q18EJrKSEsdoMzKePKXct3gvD8oLcOQdIzGupr5Fj+EDe8gO/lxc1BzfMpxvA==}
    engines: {node: '>=8'}

  browserslist@4.24.0:
    resolution: {integrity: sha512-Rmb62sR1Zpjql25eSanFGEhAxcFwfA1K0GuQcLoaJBAcENegrQut3hYdhXFF1obQfiDyqIW/cLM5HSJ/9k884A==}
    engines: {node: ^6 || ^7 || ^8 || ^9 || ^10 || ^11 || ^12 || >=13.7}
    hasBin: true

  bser@2.1.1:
    resolution: {integrity: sha512-gQxTNE/GAfIIrmHLUE3oJyp5FO6HRBfhjnw4/wMmA63ZGDJnWBmgY/lyQBpnDUkGmAhbSe39tx2d/iTOAfglwQ==}

  buffer-from@1.1.2:
    resolution: {integrity: sha512-E+XQCRwSbaaiChtv6k6Dwgc+bx+Bs6vuKJHHl5kox/BaKbhiXzqQOwK4cO22yElGp2OCmjwVhT3HmxgyPGnJfQ==}

  bundle-require@5.0.0:
    resolution: {integrity: sha512-GuziW3fSSmopcx4KRymQEJVbZUfqlCqcq7dvs6TYwKRZiegK/2buMxQTPs6MGlNv50wms1699qYO54R8XfRX4w==}
    engines: {node: ^12.20.0 || ^14.13.1 || >=16.0.0}
    peerDependencies:
      esbuild: '>=0.18'

  cac@6.7.14:
    resolution: {integrity: sha512-b6Ilus+c3RrdDk+JhLKUAQfzzgLEPy6wcXqS7f/xe1EETvsDP6GORG7SFuOs6cID5YkqchW/LXZbX5bc8j7ZcQ==}
    engines: {node: '>=8'}

  callsites@3.1.0:
    resolution: {integrity: sha512-P8BjAsXvZS+VIDUI11hHCQEv74YT67YUi5JJFNWIqL235sBmjX4+qx9Muvls5ivyNENctx46xQLQ3aTuE7ssaQ==}
    engines: {node: '>=6'}

  camelcase@5.3.1:
    resolution: {integrity: sha512-L28STB170nwWS63UjtlEOE3dldQApaJXZkOI1uMFfzf3rRuPegHaHesyee+YxQ+W6SvRDQV6UrdOdRiR153wJg==}
    engines: {node: '>=6'}

  camelcase@6.3.0:
    resolution: {integrity: sha512-Gmy6FhYlCY7uOElZUSbxo2UCDH8owEk996gkbrpsgGtrJLM3J7jGxl9Ic7Qwwj4ivOE5AWZWRMecDdF7hqGjFA==}
    engines: {node: '>=10'}

  caniuse-lite@1.0.30001668:
    resolution: {integrity: sha512-nWLrdxqCdblixUO+27JtGJJE/txpJlyUy5YN1u53wLZkP0emYCo5zgS6QYft7VUYR42LGgi/S5hdLZTrnyIddw==}

  chalk@2.4.2:
    resolution: {integrity: sha512-Mti+f9lpJNcwF4tWV8/OrTTtF1gZi+f8FqlyAdouralcFWFQWF2+NgCHShjkCb+IFBLq9buZwE1xckQU4peSuQ==}
    engines: {node: '>=4'}

  chalk@4.1.2:
    resolution: {integrity: sha512-oKnbhFyRIXpUuez8iBMmyEa4nbj4IOQyuhc/wy9kY7/WVPcwIO9VA668Pu8RkO7+0G76SLROeyw9CpQ061i4mA==}
    engines: {node: '>=10'}

  char-regex@1.0.2:
    resolution: {integrity: sha512-kWWXztvZ5SBQV+eRgKFeh8q5sLuZY2+8WUIzlxWVTg+oGwY14qylx1KbKzHd8P6ZYkAg0xyIDU9JMHhyJMZ1jw==}
    engines: {node: '>=10'}

  chardet@0.7.0:
    resolution: {integrity: sha512-mT8iDcrh03qDGRRmoA2hmBJnxpllMR+0/0qlzjqZES6NdiWDcZkCNAk4rPFZ9Q85r27unkiNNg8ZOiwZXBHwcA==}

  chokidar@3.6.0:
    resolution: {integrity: sha512-7VT13fmjotKpGipCW9JEQAusEPE+Ei8nl6/g4FBAmIm0GOOLMua9NDDo/DWp0ZAxCr3cPq5ZpBqmPAQgDda2Pw==}
    engines: {node: '>= 8.10.0'}

  ci-info@3.9.0:
    resolution: {integrity: sha512-NIxF55hv4nSqQswkAeiOi1r83xy8JldOFDTWiug55KBu9Jnblncd2U6ViHmYgHf01TPZS77NJBhBMKdWj9HQMQ==}
    engines: {node: '>=8'}

  cjs-module-lexer@1.4.1:
    resolution: {integrity: sha512-cuSVIHi9/9E/+821Qjdvngor+xpnlwnuwIyZOaLmHBVdXL+gP+I6QQB9VkO7RI77YIcTV+S1W9AreJ5eN63JBA==}

  cliui@8.0.1:
    resolution: {integrity: sha512-BSeNnyus75C4//NQ9gQt1/csTXyo/8Sb+afLAkzAptFuMsod9HFokGNudZpi/oQV73hnVK+sR+5PVRMd+Dr7YQ==}
    engines: {node: '>=12'}

  co@4.6.0:
    resolution: {integrity: sha512-QVb0dM5HvG+uaxitm8wONl7jltx8dqhfU33DcqtOZcLSVIKSDDLDi7+0LbAKiyI8hD9u42m2YxXSkMGWThaecQ==}
    engines: {iojs: '>= 1.0.0', node: '>= 0.12.0'}

  collect-v8-coverage@1.0.2:
    resolution: {integrity: sha512-lHl4d5/ONEbLlJvaJNtsF/Lz+WvB07u2ycqTYbdrq7UypDXailES4valYb2eWiJFxZlVmpGekfqoxQhzyFdT4Q==}

  color-convert@1.9.3:
    resolution: {integrity: sha512-QfAUtd+vFdAtFQcC8CCyYt1fYWxSqAiK2cSD6zDB8N3cpsEBAvRxp9zOGg6G/SHHJYAT88/az/IuDGALsNVbGg==}

  color-convert@2.0.1:
    resolution: {integrity: sha512-RRECPsj7iu/xb5oKYcsFHSppFNnsj/52OVTRKb4zP5onXwVF3zVmmToNcOfGC+CRDpfK/U584fMg38ZHCaElKQ==}
    engines: {node: '>=7.0.0'}

  color-name@1.1.3:
    resolution: {integrity: sha512-72fSenhMw2HZMTVHeCA9KCmpEIbzWiQsjN+BHcBbS9vr1mtt+vJjPdksIBNUmKAW8TFUDPJK5SUU3QhE9NEXDw==}

  color-name@1.1.4:
    resolution: {integrity: sha512-dOy+3AuW3a2wNbZHIuMZpTcgjGuLU/uBL/ubcZF9OXbDo8ff4O8yVp5Bf0efS8uEoYo5q4Fx7dY9OgQGXgAsQA==}

  commander@4.1.1:
    resolution: {integrity: sha512-NOKm8xhkzAjzFx8B2v5OAHT+u5pRQc2UCa2Vq9jYL/31o2wi9mxBA7LIFs3sV5VSC49z6pEhfbMULvShKj26WA==}
    engines: {node: '>= 6'}

  concat-map@0.0.1:
    resolution: {integrity: sha512-/Srv4dswyQNBfohGpz9o6Yb3Gz3SrUDqBH5rTuhGR7ahtlbYKnVxw2bCFMRljaA7EXHaXZ8wsHdodFvbkhKmqg==}

  consola@3.2.3:
    resolution: {integrity: sha512-I5qxpzLv+sJhTVEoLYNcTW+bThDCPsit0vLNKShZx6rLtpilNpmmeTPaeqJb9ZE9dV3DGaeby6Vuhrw38WjeyQ==}
    engines: {node: ^14.18.0 || >=16.10.0}

  convert-source-map@2.0.0:
    resolution: {integrity: sha512-Kvp459HrV2FEJ1CAsi1Ku+MY3kasH19TFykTz2xWmMeq6bk2NU3XXvfJ+Q61m0xktWwt+1HSYf3JZsTms3aRJg==}

  core-js-compat@3.38.1:
    resolution: {integrity: sha512-JRH6gfXxGmrzF3tZ57lFx97YARxCXPaMzPo6jELZhv88pBH5VXpQ+y0znKGlFnzuaihqhLbefxSJxWJMPtfDzw==}

  create-jest@29.7.0:
    resolution: {integrity: sha512-Adz2bdH0Vq3F53KEMJOoftQFutWCukm6J24wbPWRO4k1kMY7gS7ds/uoJkNuV8wDCtWWnuwGcJwpWcih+zEW1Q==}
    engines: {node: ^14.15.0 || ^16.10.0 || >=18.0.0}
    hasBin: true

  cross-spawn@5.1.0:
    resolution: {integrity: sha512-pTgQJ5KC0d2hcY8eyL1IzlBPYjTkyH72XRZPnLyKus2mBfNjQs3klqbJU2VILqZryAZUt9JOb3h/mWMy23/f5A==}

  cross-spawn@7.0.3:
    resolution: {integrity: sha512-iRDPJKUPVEND7dHPO8rkbOnPpyDygcDFtWjpeWNCgy8WP2rXcxXL8TskReQl6OrB2G7+UJrags1q15Fudc7G6w==}
    engines: {node: '>= 8'}

  debug@4.3.7:
    resolution: {integrity: sha512-Er2nc/H7RrMXZBFCEim6TCmMk02Z8vLC2Rbi1KEBggpo0fS6l0S1nnapwmIi3yW/+GOJap1Krg4w0Hg80oCqgQ==}
    engines: {node: '>=6.0'}
    peerDependencies:
      supports-color: '*'
    peerDependenciesMeta:
      supports-color:
        optional: true

  dedent@1.5.3:
    resolution: {integrity: sha512-NHQtfOOW68WD8lgypbLA5oT+Bt0xXJhiYvoR6SmmNXZfpzOGXwdKWmcwG8N7PwVVWV3eF/68nmD9BaJSsTBhyQ==}
    peerDependencies:
      babel-plugin-macros: ^3.1.0
    peerDependenciesMeta:
      babel-plugin-macros:
        optional: true

  deepmerge@4.3.1:
    resolution: {integrity: sha512-3sUqbMEc77XqpdNO7FRyRog+eW3ph+GYCbj+rK+uYyRMuwsVy0rMiVtPn+QJlKFvWP/1PYpapqYn0Me2knFn+A==}
    engines: {node: '>=0.10.0'}

  detect-indent@6.1.0:
    resolution: {integrity: sha512-reYkTUJAZb9gUuZ2RvVCNhVHdg62RHnJ7WJl8ftMi4diZ6NWlciOzQN88pUhSELEwflJht4oQDv0F0BMlwaYtA==}
    engines: {node: '>=8'}

  detect-newline@3.1.0:
    resolution: {integrity: sha512-TLz+x/vEXm/Y7P7wn1EJFNLxYpUD4TgMosxY6fAVJUnJMbupHBOncxyWUG9OpTaH9EBD7uFI5LfEgmMOc54DsA==}
    engines: {node: '>=8'}

  diff-sequences@29.6.3:
    resolution: {integrity: sha512-EjePK1srD3P08o2j4f0ExnylqRs5B9tJjcp9t1krH2qRi8CCdsYfwe9JgSLurFBWwq4uOlipzfk5fHNvwFKr8Q==}
    engines: {node: ^14.15.0 || ^16.10.0 || >=18.0.0}

  dir-glob@3.0.1:
    resolution: {integrity: sha512-WkrWp9GR4KXfKGYzOLmTuGVi1UWFfws377n9cc55/tb6DuqyF6pcQ5AbiHEshaDpY9v6oaSr2XCDidGmMwdzIA==}
    engines: {node: '>=8'}

  eastasianwidth@0.2.0:
    resolution: {integrity: sha512-I88TYZWc9XiYHRQ4/3c5rjjfgkjhLyW2luGIheGERbNQ6OY7yTybanSpDXZa8y7VUP9YmDcYa+eyq4ca7iLqWA==}

  electron-to-chromium@1.5.35:
    resolution: {integrity: sha512-hOSRInrIDm0Brzp4IHW2F/VM+638qOL2CzE0DgpnGzKW27C95IqqeqgKz/hxHGnvPxvQGpHUGD5qRVC9EZY2+A==}

  emittery@0.13.1:
    resolution: {integrity: sha512-DeWwawk6r5yR9jFgnDKYt4sLS0LmHJJi3ZOnb5/JdbYwj3nW+FxQnHIjhBKz8YLC7oRNPVM9NQ47I3CVx34eqQ==}
    engines: {node: '>=12'}

  emoji-regex@8.0.0:
    resolution: {integrity: sha512-MSjYzcWNOA0ewAHpz0MxpYFvwg6yjy1NG3xteoqz644VCo/RPgnr1/GGt+ic3iJTzQ8Eu3TdM14SawnVUmGE6A==}

  emoji-regex@9.2.2:
    resolution: {integrity: sha512-L18DaJsXSUk2+42pv8mLs5jJT2hqFkFE4j21wOmgbUqsZ2hL72NsUU785g9RXgo3s0ZNgVl42TiHp3ZtOv/Vyg==}

  enquirer@2.4.1:
    resolution: {integrity: sha512-rRqJg/6gd538VHvR3PSrdRBb/1Vy2YfzHqzvbhGIQpDRKIa4FgV/54b5Q1xYSxOOwKvjXweS26E0Q+nAMwp2pQ==}
    engines: {node: '>=8.6'}

  error-ex@1.3.2:
    resolution: {integrity: sha512-7dFHNmqeFSEt2ZBsCriorKnn3Z2pj+fd9kmI6QoWw4//DL+icEBfc0U7qJCisqrTsKTjw4fNFy2pW9OqStD84g==}

  esbuild@0.23.1:
    resolution: {integrity: sha512-VVNz/9Sa0bs5SELtn3f7qhJCDPCF5oMEl5cO9/SSinpE9hbPVvxbd572HH5AKiP7WD8INO53GgfDDhRjkylHEg==}
    engines: {node: '>=18'}
    hasBin: true

  escalade@3.2.0:
    resolution: {integrity: sha512-WUj2qlxaQtO4g6Pq5c29GTcWGDyd8itL8zTlipgECz3JesAiiOKotd8JU6otB3PACgG6xkJUyVhboMS+bje/jA==}
    engines: {node: '>=6'}

  escape-string-regexp@1.0.5:
    resolution: {integrity: sha512-vbRorB5FUQWvla16U8R/qgaFIya2qGzwDrNmCZuYKrbdSUMG6I1ZCGQRefkRVhuOkIGVne7BQ35DSfo1qvJqFg==}
    engines: {node: '>=0.8.0'}

  escape-string-regexp@2.0.0:
    resolution: {integrity: sha512-UpzcLCXolUWcNu5HtVMHYdXJjArjsF9C0aNnquZYY4uW/Vu0miy5YoWvbV345HauVvcAUnpRuhMMcqTcGOY2+w==}
    engines: {node: '>=8'}

  esprima@4.0.1:
    resolution: {integrity: sha512-eGuFFw7Upda+g4p+QHvnW0RyTX/SVeJBDM/gCtMARO0cLuT2HcEKnTPvhjV6aGeqrCB/sbNop0Kszm0jsaWU4A==}
    engines: {node: '>=4'}
    hasBin: true

  esutils@2.0.3:
    resolution: {integrity: sha512-kVscqXk4OCp68SZ0dkgEKVi6/8ij300KBWTJq32P/dYeWTSwK41WyTxalN1eRmA5Z9UU/LX9D7FWSmV9SAYx6g==}
    engines: {node: '>=0.10.0'}

  execa@5.1.1:
    resolution: {integrity: sha512-8uSpZZocAZRBAPIEINJj3Lo9HyGitllczc27Eh5YYojjMFMn8yHMDMaUHE2Jqfq05D/wucwI4JGURyXt1vchyg==}
    engines: {node: '>=10'}

  exit@0.1.2:
    resolution: {integrity: sha512-Zk/eNKV2zbjpKzrsQ+n1G6poVbErQxJ0LBOJXaKZ1EViLzH+hrLu9cdXI4zw9dBQJslwBEpbQ2P1oS7nDxs6jQ==}
    engines: {node: '>= 0.8.0'}

  expect@29.7.0:
    resolution: {integrity: sha512-2Zks0hf1VLFYI1kbh0I5jP3KHHyCHpkfyHBzsSXRFgl/Bg9mWYfMW8oD+PdMPlEwy5HNsR9JutYy6pMeOh61nw==}
    engines: {node: ^14.15.0 || ^16.10.0 || >=18.0.0}

  extendable-error@0.1.7:
    resolution: {integrity: sha512-UOiS2in6/Q0FK0R0q6UY9vYpQ21mr/Qn1KOnte7vsACuNJf514WvCCUHSRCPcgjPT2bAhNIJdlE6bVap1GKmeg==}

  external-editor@3.1.0:
    resolution: {integrity: sha512-hMQ4CX1p1izmuLYyZqLMO/qGNw10wSv9QDCPfzXfyFrOaCSSoRfqE1Kf1s5an66J5JZC62NewG+mK49jOCtQew==}
    engines: {node: '>=4'}

  fast-glob@3.3.2:
    resolution: {integrity: sha512-oX2ruAFQwf/Orj8m737Y5adxDQO0LAB7/S5MnxCdTNDd4p6BsyIVsv9JQsATbTSq8KHRpLwIHbVlUNatxd+1Ow==}
    engines: {node: '>=8.6.0'}

  fast-json-stable-stringify@2.1.0:
    resolution: {integrity: sha512-lhd/wF+Lk98HZoTCtlVraHtfh5XYijIjalXck7saUtuanSDyLMxnHhSXEDJqHxD7msR8D0uCmqlkwjCV8xvwHw==}

  fastq@1.17.1:
    resolution: {integrity: sha512-sRVD3lWVIXWg6By68ZN7vho9a1pQcN/WBFaAAsDDFzlJjvoGx0P8z7V1t72grFJfJhu3YPZBuu25f7Kaw2jN1w==}

  fb-watchman@2.0.2:
    resolution: {integrity: sha512-p5161BqbuCaSnB8jIbzQHOlpgsPmK5rJVDfDKO91Axs5NC1uu3HRQm6wt9cd9/+GtQQIO53JdGXXoyDpTAsgYA==}

  fdir@6.4.0:
    resolution: {integrity: sha512-3oB133prH1o4j/L5lLW7uOCF1PlD+/It2L0eL/iAqWMB91RBbqTewABqxhj0ibBd90EEmWZq7ntIWzVaWcXTGQ==}
    peerDependencies:
      picomatch: ^3 || ^4
    peerDependenciesMeta:
      picomatch:
        optional: true

  fill-range@7.1.1:
    resolution: {integrity: sha512-YsGpe3WHLK8ZYi4tWDg2Jy3ebRz2rXowDxnld4bkQB00cc/1Zw9AWnC0i9ztDJitivtQvaI9KaLyKrc+hBW0yg==}
    engines: {node: '>=8'}

  find-up@4.1.0:
    resolution: {integrity: sha512-PpOwAdQ/YlXQ2vj8a3h8IipDuYRi3wceVQQGYWxNINccq40Anw7BlsEXCMbt1Zt+OLA6Fq9suIpIWD0OsnISlw==}
    engines: {node: '>=8'}

  foreground-child@3.3.0:
    resolution: {integrity: sha512-Ld2g8rrAyMYFXBhEqMz8ZAHBi4J4uS1i/CxGMDnjyFWddMXLVcDp051DZfu+t7+ab7Wv6SMqpWmyFIj5UbfFvg==}
    engines: {node: '>=14'}

  fs-extra@7.0.1:
    resolution: {integrity: sha512-YJDaCJZEnBmcbw13fvdAM9AwNOJwOzrE4pqMqBq5nFiEqXUqHwlK4B+3pUw6JNvfSPtX05xFHtYy/1ni01eGCw==}
    engines: {node: '>=6 <7 || >=8'}

  fs-extra@8.1.0:
    resolution: {integrity: sha512-yhlQgA6mnOJUKOsRUFsgJdQCvkKhcz8tlZG5HBQfReYZy46OwLcY+Zia0mtdHsOo9y/hP+CxMN0TU9QxoOtG4g==}
    engines: {node: '>=6 <7 || >=8'}

  fs.realpath@1.0.0:
    resolution: {integrity: sha512-OO0pH2lK6a0hZnAdau5ItzHPI6pUlvI7jMVnxUQRtw4owF2wk8lOSabtGDCTP4Ggrg2MbGnWO9X8K1t4+fGMDw==}

  fsevents@2.3.3:
    resolution: {integrity: sha512-5xoDfX+fL7faATnagmWPpbFtwh/R77WmMMqqHGS65C3vvB0YHrgF+B1YmZ3441tMj5n63k0212XNoJwzlhffQw==}
    engines: {node: ^8.16.0 || ^10.6.0 || >=11.0.0}
    os: [darwin]

  function-bind@1.1.2:
    resolution: {integrity: sha512-7XHNxH7qX9xG5mIwxkhumTox/MIRNcOgDrxWsMt2pAr23WHp6MrRlN7FBSFpCpr+oVO0F744iUgR82nJMfG2SA==}

  gensync@1.0.0-beta.2:
    resolution: {integrity: sha512-3hN7NaskYvMDLQY55gnW3NQ+mesEAepTqlg+VEbj7zzqEMBVNhzcGYYeqFo/TlYz6eQiFcp1HcsCZO+nGgS8zg==}
    engines: {node: '>=6.9.0'}

  get-caller-file@2.0.5:
    resolution: {integrity: sha512-DyFP3BM/3YHTQOCUL/w0OZHR0lpKeGrxotcHWcqNEdnltqFwXVfhEBQ94eIo34AfQpo0rGki4cyIiftY06h2Fg==}
    engines: {node: 6.* || 8.* || >= 10.*}

  get-package-type@0.1.0:
    resolution: {integrity: sha512-pjzuKtY64GYfWizNAJ0fr9VqttZkNiK2iS430LtIHzjBEr6bX8Am2zm4sW4Ro5wjWW5cAlRL1qAMTcXbjNAO2Q==}
    engines: {node: '>=8.0.0'}

  get-stream@6.0.1:
    resolution: {integrity: sha512-ts6Wi+2j3jQjqi70w5AlN8DFnkSwC+MqmxEzdEALB2qXZYV3X/b1CTfgPLGJNMeAWxdPfU8FO1ms3NUfaHCPYg==}
    engines: {node: '>=10'}

  glob-parent@5.1.2:
    resolution: {integrity: sha512-AOIgSQCepiJYwP3ARnGx+5VnTu2HBYdzbGP45eLw1vr3zB3vZLeyed1sC9hnbcOc9/SrMyM5RPQrkGz4aS9Zow==}
    engines: {node: '>= 6'}

  glob@10.4.5:
    resolution: {integrity: sha512-7Bv8RF0k6xjo7d4A/PxYLbUCfb6c+Vpd2/mB2yRDlew7Jb5hEXiCD9ibfO7wpk8i4sevK6DFny9h7EYbM3/sHg==}
    hasBin: true

  glob@7.2.3:
    resolution: {integrity: sha512-nFR0zLpU2YCaRxwoCJvL6UvCH2JFyFVIvwTLsIf21AuHlMskA1hhTdk+LlYJtOlYt9v6dvszD2BGRqBL+iQK9Q==}
    deprecated: Glob versions prior to v9 are no longer supported

  globals@11.12.0:
    resolution: {integrity: sha512-WOBp/EEGUiIsJSp7wcv/y6MO+lV9UoncWqxuFfm8eBwzWNgyfBd6Gz+IeKQ9jCmyhoH99g15M3T+QaVHFjizVA==}
    engines: {node: '>=4'}

  globby@11.1.0:
    resolution: {integrity: sha512-jhIXaOzy1sb8IyocaruWSn1TjmnBVs8Ayhcy83rmxNJ8q2uWKCAj3CnJY+KpGSXCueAPc0i05kVvVKtP1t9S3g==}
    engines: {node: '>=10'}

  graceful-fs@4.2.11:
    resolution: {integrity: sha512-RbJ5/jmFcNNCcDV5o9eTnBLJ/HszWV0P73bc+Ff4nS/rJj+YaS6IGyiOL0VoBYX+l1Wrl3k63h/KrH+nhJ0XvQ==}

  has-flag@3.0.0:
    resolution: {integrity: sha512-sKJf1+ceQBr4SMkvQnBDNDtf4TXpVhVGateu0t918bl30FnbE2m4vNLX+VWe/dpjlb+HugGYzW7uQXH98HPEYw==}
    engines: {node: '>=4'}

  has-flag@4.0.0:
    resolution: {integrity: sha512-EykJT/Q1KjTWctppgIAgfSO0tKVuZUjhgMr17kqTumMl6Afv3EISleU7qZUzoXDFTAHTDC4NOoG/ZxU3EvlMPQ==}
    engines: {node: '>=8'}

  hasown@2.0.2:
    resolution: {integrity: sha512-0hJU9SCPvmMzIBdZFqNPXWa6dqh7WdH0cII9y+CyS8rG3nL48Bclra9HmKhVVUHyPWNH5Y7xDwAB7bfgSjkUMQ==}
    engines: {node: '>= 0.4'}

  html-escaper@2.0.2:
    resolution: {integrity: sha512-H2iMtd0I4Mt5eYiapRdIDjp+XzelXQ0tFE4JS7YFwFevXXMmOp9myNrUvCg0D6ws8iqkRPBfKHgbwig1SmlLfg==}

  human-id@1.0.2:
    resolution: {integrity: sha512-UNopramDEhHJD+VR+ehk8rOslwSfByxPIZyJRfV739NDhN5LF1fa1MqnzKm2lGTQRjNrjK19Q5fhkgIfjlVUKw==}

  human-signals@2.1.0:
    resolution: {integrity: sha512-B4FFZ6q/T2jhhksgkbEW3HBvWIfDW85snkQgawt07S7J5QXTk6BkNV+0yAeZrM5QpMAdYlocGoljn0sJ/WQkFw==}
    engines: {node: '>=10.17.0'}

  iconv-lite@0.4.24:
    resolution: {integrity: sha512-v3MXnZAcvnywkTUEZomIActle7RXXeedOR31wwl7VlyoXO4Qi9arvSenNQWne1TcRwhCL1HwLI21bEqdpj8/rA==}
    engines: {node: '>=0.10.0'}

  ignore@5.3.2:
    resolution: {integrity: sha512-hsBTNUqQTDwkWtcdYI2i06Y/nUBEsNEDJKjWdigLvegy8kDuJAS8uRlpkkcQpyEXL0Z/pjDy5HBmMjRCJ2gq+g==}
    engines: {node: '>= 4'}

  import-local@3.2.0:
    resolution: {integrity: sha512-2SPlun1JUPWoM6t3F0dw0FkCF/jWY8kttcY4f599GLTSjh2OCuuhdTkJQsEcZzBqbXZGKMK2OqW1oZsjtf/gQA==}
    engines: {node: '>=8'}
    hasBin: true

  imurmurhash@0.1.4:
    resolution: {integrity: sha512-JmXMZ6wuvDmLiHEml9ykzqO6lwFbof0GG4IkcGaENdCRDDmMVnny7s5HsIgHCbaq0w2MyPhDqkhTUgS2LU2PHA==}
    engines: {node: '>=0.8.19'}

  inflight@1.0.6:
    resolution: {integrity: sha512-k92I/b08q4wvFscXCLvqfsHCrjrF7yiXsQuIVvVE7N82W3+aqpzuUdBbfhWcy/FZR3/4IgflMgKLOsvPDrGCJA==}
    deprecated: This module is not supported, and leaks memory. Do not use it. Check out lru-cache if you want a good and tested way to coalesce async requests by a key value, which is much more comprehensive and powerful.

  inherits@2.0.4:
    resolution: {integrity: sha512-k/vGaX4/Yla3WzyMCvTQOXYeIHvqOKtnqBduzTHpzpQZzAskKMhZ2K+EnBiSM9zGSoIFeMpXKxa4dYeZIQqewQ==}

  is-arrayish@0.2.1:
    resolution: {integrity: sha512-zz06S8t0ozoDXMG+ube26zeCTNXcKIPJZJi8hBrF4idCLms4CG9QtK7qBl1boi5ODzFpjswb5JPmHCbMpjaYzg==}

  is-binary-path@2.1.0:
    resolution: {integrity: sha512-ZMERYes6pDydyuGidse7OsHxtbI7WVeUEozgR/g7rd0xUimYNlvZRE/K2MgZTjWy725IfelLeVcEM97mmtRGXw==}
    engines: {node: '>=8'}

  is-core-module@2.15.1:
    resolution: {integrity: sha512-z0vtXSwucUJtANQWldhbtbt7BnL0vxiFjIdDLAatwhDYty2bad6s+rijD6Ri4YuYJubLzIJLUidCh09e1djEVQ==}
    engines: {node: '>= 0.4'}

  is-extglob@2.1.1:
    resolution: {integrity: sha512-SbKbANkN603Vi4jEZv49LeVJMn4yGwsbzZworEoyEiutsN3nJYdbO36zfhGJ6QEDpOZIFkDtnq5JRxmvl3jsoQ==}
    engines: {node: '>=0.10.0'}

  is-fullwidth-code-point@3.0.0:
    resolution: {integrity: sha512-zymm5+u+sCsSWyD9qNaejV3DFvhCKclKdizYaJUuHA83RLjb7nSuGnddCHGv0hk+KY7BMAlsWeK4Ueg6EV6XQg==}
    engines: {node: '>=8'}

  is-generator-fn@2.1.0:
    resolution: {integrity: sha512-cTIB4yPYL/Grw0EaSzASzg6bBy9gqCofvWN8okThAYIxKJZC+udlRAmGbM0XLeniEJSs8uEgHPGuHSe1XsOLSQ==}
    engines: {node: '>=6'}

  is-glob@4.0.3:
    resolution: {integrity: sha512-xelSayHH36ZgE7ZWhli7pW34hNbNl8Ojv5KVmkJD4hBdD3th8Tfk9vYasLM+mXWOZhFkgZfxhLSnrwRr4elSSg==}
    engines: {node: '>=0.10.0'}

  is-number@7.0.0:
    resolution: {integrity: sha512-41Cifkg6e8TylSpdtTpeLVMqvSBEVzTttHvERD741+pnZ8ANv0004MRL43QKPDlK9cGvNp6NZWZUBlbGXYxxng==}
    engines: {node: '>=0.12.0'}

  is-stream@2.0.1:
    resolution: {integrity: sha512-hFoiJiTl63nn+kstHGBtewWSKnQLpyb155KHheA1l39uvtO9nWIop1p3udqPcUd/xbF1VLMO4n7OI6p7RbngDg==}
    engines: {node: '>=8'}

  is-subdir@1.2.0:
    resolution: {integrity: sha512-2AT6j+gXe/1ueqbW6fLZJiIw3F8iXGJtt0yDrZaBhAZEG1raiTxKWU+IPqMCzQAXOUCKdA4UDMgacKH25XG2Cw==}
    engines: {node: '>=4'}

  is-windows@1.0.2:
    resolution: {integrity: sha512-eXK1UInq2bPmjyX6e3VHIzMLobc4J94i4AWn+Hpq3OU5KkrRC96OAcR3PRJ/pGu6m8TRnBHP9dkXQVsT/COVIA==}
    engines: {node: '>=0.10.0'}

  isexe@2.0.0:
    resolution: {integrity: sha512-RHxMLp9lnKHGHRng9QFhRCMbYAcVpn69smSGcq3f36xjgVVWThj4qqLbTLlq7Ssj8B+fIQ1EuCEGI2lKsyQeIw==}

  istanbul-lib-coverage@3.2.2:
    resolution: {integrity: sha512-O8dpsF+r0WV/8MNRKfnmrtCWhuKjxrq2w+jpzBL5UZKTi2LeVWnWOmWRxFlesJONmc+wLAGvKQZEOanko0LFTg==}
    engines: {node: '>=8'}

  istanbul-lib-instrument@5.2.1:
    resolution: {integrity: sha512-pzqtp31nLv/XFOzXGuvhCb8qhjmTVo5vjVk19XE4CRlSWz0KoeJ3bw9XsA7nOp9YBf4qHjwBxkDzKcME/J29Yg==}
    engines: {node: '>=8'}

  istanbul-lib-instrument@6.0.3:
    resolution: {integrity: sha512-Vtgk7L/R2JHyyGW07spoFlB8/lpjiOLTjMdms6AFMraYt3BaJauod/NGrfnVG/y4Ix1JEuMRPDPEj2ua+zz1/Q==}
    engines: {node: '>=10'}

  istanbul-lib-report@3.0.1:
    resolution: {integrity: sha512-GCfE1mtsHGOELCU8e/Z7YWzpmybrx/+dSTfLrvY8qRmaY6zXTKWn6WQIjaAFw069icm6GVMNkgu0NzI4iPZUNw==}
    engines: {node: '>=10'}

  istanbul-lib-source-maps@4.0.1:
    resolution: {integrity: sha512-n3s8EwkdFIJCG3BPKBYvskgXGoy88ARzvegkitk60NxRdwltLOTaH7CUiMRXvwYorl0Q712iEjcWB+fK/MrWVw==}
    engines: {node: '>=10'}

  istanbul-reports@3.1.7:
    resolution: {integrity: sha512-BewmUXImeuRk2YY0PVbxgKAysvhRPUQE0h5QRM++nVWyubKGV0l8qQ5op8+B2DOmwSe63Jivj0BjkPQVf8fP5g==}
    engines: {node: '>=8'}

  jackspeak@3.4.3:
    resolution: {integrity: sha512-OGlZQpz2yfahA/Rd1Y8Cd9SIEsqvXkLVoSw/cgwhnhFMDbsQFeZYoJJ7bIZBS9BcamUW96asq/npPWugM+RQBw==}

  jest-changed-files@29.7.0:
    resolution: {integrity: sha512-fEArFiwf1BpQ+4bXSprcDc3/x4HSzL4al2tozwVpDFpsxALjLYdyiIK4e5Vz66GQJIbXJ82+35PtysofptNX2w==}
    engines: {node: ^14.15.0 || ^16.10.0 || >=18.0.0}

  jest-circus@29.7.0:
    resolution: {integrity: sha512-3E1nCMgipcTkCocFwM90XXQab9bS+GMsjdpmPrlelaxwD93Ad8iVEjX/vvHPdLPnFf+L40u+5+iutRdA1N9myw==}
    engines: {node: ^14.15.0 || ^16.10.0 || >=18.0.0}

  jest-cli@29.7.0:
    resolution: {integrity: sha512-OVVobw2IubN/GSYsxETi+gOe7Ka59EFMR/twOU3Jb2GnKKeMGJB5SGUUrEz3SFVmJASUdZUzy83sLNNQ2gZslg==}
    engines: {node: ^14.15.0 || ^16.10.0 || >=18.0.0}
    hasBin: true
    peerDependencies:
      node-notifier: ^8.0.1 || ^9.0.0 || ^10.0.0
    peerDependenciesMeta:
      node-notifier:
        optional: true

  jest-config@29.7.0:
    resolution: {integrity: sha512-uXbpfeQ7R6TZBqI3/TxCU4q4ttk3u0PJeC+E0zbfSoSjq6bJ7buBPxzQPL0ifrkY4DNu4JUdk0ImlBUYi840eQ==}
    engines: {node: ^14.15.0 || ^16.10.0 || >=18.0.0}
    peerDependencies:
      '@types/node': '*'
      ts-node: '>=9.0.0'
    peerDependenciesMeta:
      '@types/node':
        optional: true
      ts-node:
        optional: true

  jest-diff@29.7.0:
    resolution: {integrity: sha512-LMIgiIrhigmPrs03JHpxUh2yISK3vLFPkAodPeo0+BuF7wA2FoQbkEg1u8gBYBThncu7e1oEDUfIXVuTqLRUjw==}
    engines: {node: ^14.15.0 || ^16.10.0 || >=18.0.0}

  jest-docblock@29.7.0:
    resolution: {integrity: sha512-q617Auw3A612guyaFgsbFeYpNP5t2aoUNLwBUbc/0kD1R4t9ixDbyFTHd1nok4epoVFpr7PmeWHrhvuV3XaJ4g==}
    engines: {node: ^14.15.0 || ^16.10.0 || >=18.0.0}

  jest-each@29.7.0:
    resolution: {integrity: sha512-gns+Er14+ZrEoC5fhOfYCY1LOHHr0TI+rQUHZS8Ttw2l7gl+80eHc/gFf2Ktkw0+SIACDTeWvpFcv3B04VembQ==}
    engines: {node: ^14.15.0 || ^16.10.0 || >=18.0.0}

  jest-environment-node@29.7.0:
    resolution: {integrity: sha512-DOSwCRqXirTOyheM+4d5YZOrWcdu0LNZ87ewUoywbcb2XR4wKgqiG8vNeYwhjFMbEkfju7wx2GYH0P2gevGvFw==}
    engines: {node: ^14.15.0 || ^16.10.0 || >=18.0.0}

  jest-get-type@29.6.3:
    resolution: {integrity: sha512-zrteXnqYxfQh7l5FHyL38jL39di8H8rHoecLH3JNxH3BwOrBsNeabdap5e0I23lD4HHI8W5VFBZqG4Eaq5LNcw==}
    engines: {node: ^14.15.0 || ^16.10.0 || >=18.0.0}

  jest-haste-map@29.7.0:
    resolution: {integrity: sha512-fP8u2pyfqx0K1rGn1R9pyE0/KTn+G7PxktWidOBTqFPLYX0b9ksaMFkhK5vrS3DVun09pckLdlx90QthlW7AmA==}
    engines: {node: ^14.15.0 || ^16.10.0 || >=18.0.0}

  jest-leak-detector@29.7.0:
    resolution: {integrity: sha512-kYA8IJcSYtST2BY9I+SMC32nDpBT3J2NvWJx8+JCuCdl/CR1I4EKUJROiP8XtCcxqgTTBGJNdbB1A8XRKbTetw==}
    engines: {node: ^14.15.0 || ^16.10.0 || >=18.0.0}

  jest-matcher-utils@29.7.0:
    resolution: {integrity: sha512-sBkD+Xi9DtcChsI3L3u0+N0opgPYnCRPtGcQYrgXmR+hmt/fYfWAL0xRXYU8eWOdfuLgBe0YCW3AFtnRLagq/g==}
    engines: {node: ^14.15.0 || ^16.10.0 || >=18.0.0}

  jest-message-util@29.7.0:
    resolution: {integrity: sha512-GBEV4GRADeP+qtB2+6u61stea8mGcOT4mCtrYISZwfu9/ISHFJ/5zOMXYbpBE9RsS5+Gb63DW4FgmnKJ79Kf6w==}
    engines: {node: ^14.15.0 || ^16.10.0 || >=18.0.0}

  jest-mock@29.7.0:
    resolution: {integrity: sha512-ITOMZn+UkYS4ZFh83xYAOzWStloNzJFO2s8DWrE4lhtGD+AorgnbkiKERe4wQVBydIGPx059g6riW5Btp6Llnw==}
    engines: {node: ^14.15.0 || ^16.10.0 || >=18.0.0}

  jest-pnp-resolver@1.2.3:
    resolution: {integrity: sha512-+3NpwQEnRoIBtx4fyhblQDPgJI0H1IEIkX7ShLUjPGA7TtUTvI1oiKi3SR4oBR0hQhQR80l4WAe5RrXBwWMA8w==}
    engines: {node: '>=6'}
    peerDependencies:
      jest-resolve: '*'
    peerDependenciesMeta:
      jest-resolve:
        optional: true

  jest-regex-util@29.6.3:
    resolution: {integrity: sha512-KJJBsRCyyLNWCNBOvZyRDnAIfUiRJ8v+hOBQYGn8gDyF3UegwiP4gwRR3/SDa42g1YbVycTidUF3rKjyLFDWbg==}
    engines: {node: ^14.15.0 || ^16.10.0 || >=18.0.0}

  jest-resolve-dependencies@29.7.0:
    resolution: {integrity: sha512-un0zD/6qxJ+S0et7WxeI3H5XSe9lTBBR7bOHCHXkKR6luG5mwDDlIzVQ0V5cZCuoTgEdcdwzTghYkTWfubi+nA==}
    engines: {node: ^14.15.0 || ^16.10.0 || >=18.0.0}

  jest-resolve@29.7.0:
    resolution: {integrity: sha512-IOVhZSrg+UvVAshDSDtHyFCCBUl/Q3AAJv8iZ6ZjnZ74xzvwuzLXid9IIIPgTnY62SJjfuupMKZsZQRsCvxEgA==}
    engines: {node: ^14.15.0 || ^16.10.0 || >=18.0.0}

  jest-runner@29.7.0:
    resolution: {integrity: sha512-fsc4N6cPCAahybGBfTRcq5wFR6fpLznMg47sY5aDpsoejOcVYFb07AHuSnR0liMcPTgBsA3ZJL6kFOjPdoNipQ==}
    engines: {node: ^14.15.0 || ^16.10.0 || >=18.0.0}

  jest-runtime@29.7.0:
    resolution: {integrity: sha512-gUnLjgwdGqW7B4LvOIkbKs9WGbn+QLqRQQ9juC6HndeDiezIwhDP+mhMwHWCEcfQ5RUXa6OPnFF8BJh5xegwwQ==}
    engines: {node: ^14.15.0 || ^16.10.0 || >=18.0.0}

  jest-snapshot@29.7.0:
    resolution: {integrity: sha512-Rm0BMWtxBcioHr1/OX5YCP8Uov4riHvKPknOGs804Zg9JGZgmIBkbtlxJC/7Z4msKYVbIJtfU+tKb8xlYNfdkw==}
    engines: {node: ^14.15.0 || ^16.10.0 || >=18.0.0}

  jest-util@29.7.0:
    resolution: {integrity: sha512-z6EbKajIpqGKU56y5KBUgy1dt1ihhQJgWzUlZHArA/+X2ad7Cb5iF+AK1EWVL/Bo7Rz9uurpqw6SiBCefUbCGA==}
    engines: {node: ^14.15.0 || ^16.10.0 || >=18.0.0}

  jest-validate@29.7.0:
    resolution: {integrity: sha512-ZB7wHqaRGVw/9hST/OuFUReG7M8vKeq0/J2egIGLdvjHCmYqGARhzXmtgi+gVeZ5uXFF219aOc3Ls2yLg27tkw==}
    engines: {node: ^14.15.0 || ^16.10.0 || >=18.0.0}

  jest-watcher@29.7.0:
    resolution: {integrity: sha512-49Fg7WXkU3Vl2h6LbLtMQ/HyB6rXSIX7SqvBLQmssRBGN9I0PNvPmAmCWSOY6SOvrjhI/F7/bGAv9RtnsPA03g==}
    engines: {node: ^14.15.0 || ^16.10.0 || >=18.0.0}

  jest-worker@29.7.0:
    resolution: {integrity: sha512-eIz2msL/EzL9UFTFFx7jBTkeZfku0yUAyZZZmJ93H2TYEiroIx2PQjEXcwYtYl8zXCxb+PAmA2hLIt/6ZEkPHw==}
    engines: {node: ^14.15.0 || ^16.10.0 || >=18.0.0}

  jest@29.7.0:
    resolution: {integrity: sha512-NIy3oAFp9shda19hy4HK0HRTWKtPJmGdnvywu01nOqNC2vZg+Z+fvJDxpMQA88eb2I9EcafcdjYgsDthnYTvGw==}
    engines: {node: ^14.15.0 || ^16.10.0 || >=18.0.0}
    hasBin: true
    peerDependencies:
      node-notifier: ^8.0.1 || ^9.0.0 || ^10.0.0
    peerDependenciesMeta:
      node-notifier:
        optional: true

  joycon@3.1.1:
    resolution: {integrity: sha512-34wB/Y7MW7bzjKRjUKTa46I2Z7eV62Rkhva+KkopW7Qvv/OSWBqvkSY7vusOPrNuZcUG3tApvdVgNB8POj3SPw==}
    engines: {node: '>=10'}

  js-tokens@4.0.0:
    resolution: {integrity: sha512-RdJUflcE3cUzKiMqQgsCu06FPu9UdIJO0beYbPhHN4k6apgJtifcoCtT9bcxOpYBtpD2kCM6Sbzg4CausW/PKQ==}

  js-yaml@3.14.1:
    resolution: {integrity: sha512-okMH7OXXJ7YrN9Ok3/SXrnu4iX9yOk+25nqX4imS2npuvTYDmo/QEZoqwZkYaIDk3jVvBOTOIEgEhaLOynBS9g==}
    hasBin: true

  jsesc@3.0.2:
    resolution: {integrity: sha512-xKqzzWXDttJuOcawBt4KnKHHIf5oQ/Cxax+0PWFG+DFDgHNAdi+TXECADI+RYiFUMmx8792xsMbbgXj4CwnP4g==}
    engines: {node: '>=6'}
    hasBin: true

  json-parse-even-better-errors@2.3.1:
    resolution: {integrity: sha512-xyFwyhro/JEof6Ghe2iz2NcXoj2sloNsWr/XsERDK/oiPCfaNhl5ONfp+jQdAZRQQ0IJWNzH9zIZF7li91kh2w==}

  json5@2.2.3:
    resolution: {integrity: sha512-XmOWe7eyHYH14cLdVPoyg+GOH3rYX++KpzrylJwSW98t3Nk+U8XOl8FWKOgwtzdb8lXGf6zYwDUzeHMWfxasyg==}
    engines: {node: '>=6'}
    hasBin: true

  jsonfile@4.0.0:
    resolution: {integrity: sha512-m6F1R3z8jjlf2imQHS2Qez5sjKWQzbuuhuJ/FKYFRZvPE3PuHcSMVZzfsLhGVOkfd20obL5SWEBew5ShlquNxg==}

  kleur@3.0.3:
    resolution: {integrity: sha512-eTIzlVOSUR+JxdDFepEYcBMtZ9Qqdef+rnzWdRZuMbOywu5tO2w2N7rqjoANZ5k9vywhL6Br1VRjUIgTQx4E8w==}
    engines: {node: '>=6'}

  leven@3.1.0:
    resolution: {integrity: sha512-qsda+H8jTaUaN/x5vzW2rzc+8Rw4TAQ/4KjB46IwK5VH+IlVeeeje/EoZRpiXvIqjFgK84QffqPztGI3VBLG1A==}
    engines: {node: '>=6'}

  lilconfig@3.1.2:
    resolution: {integrity: sha512-eop+wDAvpItUys0FWkHIKeC9ybYrTGbU41U5K7+bttZZeohvnY7M9dZ5kB21GNWiFT2q1OoPTvncPCgSOVO5ow==}
    engines: {node: '>=14'}

  lines-and-columns@1.2.4:
    resolution: {integrity: sha512-7ylylesZQ/PV29jhEDl3Ufjo6ZX7gCqJr5F7PKrqc93v7fzSymt1BpwEU8nAUXs8qzzvqhbjhK5QZg6Mt/HkBg==}

  load-tsconfig@0.2.5:
    resolution: {integrity: sha512-IXO6OCs9yg8tMKzfPZ1YmheJbZCiEsnBdcB03l0OcfK9prKnJb96siuHCr5Fl37/yo9DnKU+TLpxzTUspw9shg==}
    engines: {node: ^12.20.0 || ^14.13.1 || >=16.0.0}

  locate-path@5.0.0:
    resolution: {integrity: sha512-t7hw9pI+WvuwNJXwk5zVHpyhIqzg2qTlklJOf0mVxGSbe3Fp2VieZcduNYjaLDoy6p9uGpQEGWG87WpMKlNq8g==}
    engines: {node: '>=8'}

  lodash.debounce@4.0.8:
    resolution: {integrity: sha512-FT1yDzDYEoYWhnSGnpE/4Kj1fLZkDFyqRb7fNt6FdYOSxlUWAtp42Eh6Wb0rGIv/m9Bgo7x4GhQbm5Ys4SG5ow==}

  lodash.sortby@4.7.0:
    resolution: {integrity: sha512-HDWXG8isMntAyRF5vZ7xKuEvOhT4AhlRt/3czTSjvGUxjYCBVRQY48ViDHyfYz9VIoBkW4TMGQNapx+l3RUwdA==}

  lodash.startcase@4.4.0:
    resolution: {integrity: sha512-+WKqsK294HMSc2jEbNgpHpd0JfIBhp7rEV4aqXWqFr6AlXov+SlcgB1Fv01y2kGe3Gc8nMW7VA0SrGuSkRfIEg==}

  lru-cache@10.4.3:
    resolution: {integrity: sha512-JNAzZcXrCt42VGLuYz0zfAzDfAvJWW6AfYlDBQyDV5DClI2m5sAmK+OIO7s59XfsRsWHp02jAJrRadPRGTt6SQ==}

  lru-cache@4.1.5:
    resolution: {integrity: sha512-sWZlbEP2OsHNkXrMl5GYk/jKk70MBng6UU4YI/qGDYbgf6YbP4EvmqISbXCoJiRKs+1bSpFHVgQxvJ17F2li5g==}

  lru-cache@5.1.1:
    resolution: {integrity: sha512-KpNARQA3Iwv+jTA0utUVVbrh+Jlrr1Fv0e56GGzAFOXN7dk/FviaDW8LHmK52DlcH4WP2n6gI8vN1aesBFgo9w==}

  make-dir@4.0.0:
    resolution: {integrity: sha512-hXdUTZYIVOt1Ex//jAQi+wTZZpUpwBj/0QsOzqegb3rGMMeJiSEu5xLHnYfBrRV4RH2+OCSOO95Is/7x1WJ4bw==}
    engines: {node: '>=10'}

  makeerror@1.0.12:
    resolution: {integrity: sha512-JmqCvUhmt43madlpFzG4BQzG2Z3m6tvQDNKdClZnO3VbIudJYmxsT0FNJMeiB2+JTSlTQTSbU8QdesVmwJcmLg==}

  merge-stream@2.0.0:
    resolution: {integrity: sha512-abv/qOcuPfk3URPfDzmZU1LKmuw8kT+0nIHvKrKgFrwifol/doWcdA4ZqsWQ8ENrFKkd67Mfpo/LovbIUsbt3w==}

  merge2@1.4.1:
    resolution: {integrity: sha512-8q7VEgMJW4J8tcfVPy8g09NcQwZdbwFEqhe/WZkoIzjn/3TGDwtOCYtXGxA3O8tPzpczCCDgv+P2P5y00ZJOOg==}
    engines: {node: '>= 8'}

  micromatch@4.0.8:
    resolution: {integrity: sha512-PXwfBhYu0hBCPw8Dn0E+WDYb7af3dSLVWKi3HGv84IdF4TyFoC0ysxFd0Goxw7nSv4T/PzEJQxsYsEiFCKo2BA==}
    engines: {node: '>=8.6'}

  mimic-fn@2.1.0:
    resolution: {integrity: sha512-OqbOk5oEQeAZ8WXWydlu9HJjz9WVdEIvamMCcXmuqUYjTknH/sqsWvhQ3vgwKFRR1HpjvNBKQ37nbJgYzGqGcg==}
    engines: {node: '>=6'}

  minimatch@3.1.2:
    resolution: {integrity: sha512-J7p63hRiAjw1NDEww1W7i37+ByIrOWO5XQQAzZ3VOcL0PNybwpfmV/N05zFAzwQ9USyEcX6t3UO+K5aqBQOIHw==}

  minimatch@9.0.5:
    resolution: {integrity: sha512-G6T0ZX48xgozx7587koeX9Ys2NYy6Gmv//P89sEte9V9whIapMNF4idKxnW2QtCcLiTWlb/wfCabAtAFWhhBow==}
    engines: {node: '>=16 || 14 >=14.17'}

  minipass@7.1.2:
    resolution: {integrity: sha512-qOOzS1cBTWYF4BH8fVePDBOO9iptMnGUEZwNc/cMWnTV2nVLZ7VoNWEPHkYczZA0pdoA7dl6e7FL659nX9S2aw==}
    engines: {node: '>=16 || 14 >=14.17'}

  mri@1.2.0:
    resolution: {integrity: sha512-tzzskb3bG8LvYGFF/mDTpq3jpI6Q9wc3LEmBaghu+DdCssd1FakN7Bc0hVNmEyGq1bq3RgfkCb3cmQLpNPOroA==}
    engines: {node: '>=4'}

  ms@2.1.3:
    resolution: {integrity: sha512-6FlzubTLZG3J2a/NVCAleEhjzq5oxgHyaCU9yYXvcLsvoVaHJq/s5xXI6/XXP6tz7R9xAOtHnSO/tXtF3WRTlA==}

  mz@2.7.0:
    resolution: {integrity: sha512-z81GNO7nnYMEhrGh9LeymoE4+Yr0Wn5McHIZMK5cfQCl+NDX08sCZgUc9/6MHni9IWuFLm1Z3HTCXu2z9fN62Q==}

  natural-compare@1.4.0:
    resolution: {integrity: sha512-OWND8ei3VtNC9h7V60qff3SVobHr996CTwgxubgyQYEpg290h9J0buyECNNJexkFm5sOajh5G116RYA1c8ZMSw==}

  node-int64@0.4.0:
    resolution: {integrity: sha512-O5lz91xSOeoXP6DulyHfllpq+Eg00MWitZIbtPfoSEvqIHdl5gfcY6hYzDWnj0qD5tz52PI08u9qUvSVeUBeHw==}

  node-releases@2.0.18:
    resolution: {integrity: sha512-d9VeXT4SJ7ZeOqGX6R5EM022wpL+eWPooLI+5UpWn2jCT1aosUQEhQP214x33Wkwx3JQMvIm+tIoVOdodFS40g==}

  normalize-path@3.0.0:
    resolution: {integrity: sha512-6eZs5Ls3WtCisHWp9S2GUy8dqkpGi4BVSz3GaqiE6ezub0512ESztXUwUB6C6IKbQkY2Pnb/mD4WYojCRwcwLA==}
    engines: {node: '>=0.10.0'}

  npm-run-path@4.0.1:
    resolution: {integrity: sha512-S48WzZW777zhNIrn7gxOlISNAqi9ZC/uQFnRdbeIHhZhCA6UqpkOT8T1G7BvfdgP4Er8gF4sUbaS0i7QvIfCWw==}
    engines: {node: '>=8'}

  object-assign@4.1.1:
    resolution: {integrity: sha512-rJgTQnkUnH1sFw8yT6VSU3zD3sWmu6sZhIseY8VX+GRu3P6F7Fu+JNDoXfklElbLJSnc3FUQHVe4cU5hj+BcUg==}
    engines: {node: '>=0.10.0'}

  once@1.4.0:
    resolution: {integrity: sha512-lNaJgI+2Q5URQBkccEKHTQOPaXdUxnZZElQTZY0MFUAuaEqe1E+Nyvgdz/aIyNi6Z9MzO5dv1H8n58/GELp3+w==}

  onetime@5.1.2:
    resolution: {integrity: sha512-kbpaSSGJTWdAY5KPVeMOKXSrPtr8C8C7wodJbcsd51jRnmD+GZu8Y0VoU6Dm5Z4vWr0Ig/1NKuWRKf7j5aaYSg==}
    engines: {node: '>=6'}

  os-tmpdir@1.0.2:
    resolution: {integrity: sha512-D2FR03Vir7FIu45XBY20mTb+/ZSWB00sjU9jdQXt83gDrI4Ztz5Fs7/yy74g2N5SVQY4xY1qDr4rNddwYRVX0g==}
    engines: {node: '>=0.10.0'}

  outdent@0.5.0:
    resolution: {integrity: sha512-/jHxFIzoMXdqPzTaCpFzAAWhpkSjZPF4Vsn6jAfNpmbH/ymsmd7Qc6VE9BGn0L6YMj6uwpQLxCECpus4ukKS9Q==}

  p-filter@2.1.0:
    resolution: {integrity: sha512-ZBxxZ5sL2HghephhpGAQdoskxplTwr7ICaehZwLIlfL6acuVgZPm8yBNuRAFBGEqtD/hmUeq9eqLg2ys9Xr/yw==}
    engines: {node: '>=8'}

  p-limit@2.3.0:
    resolution: {integrity: sha512-//88mFWSJx8lxCzwdAABTJL2MyWB12+eIY7MDL2SqLmAkeKU9qxRvWuSyTjm3FUmpBEMuFfckAIqEaVGUDxb6w==}
    engines: {node: '>=6'}

  p-limit@3.1.0:
    resolution: {integrity: sha512-TYOanM3wGwNGsZN2cVTYPArw454xnXj5qmWF1bEoAc4+cU/ol7GVh7odevjp1FNHduHc3KZMcFduxU5Xc6uJRQ==}
    engines: {node: '>=10'}

  p-locate@4.1.0:
    resolution: {integrity: sha512-R79ZZ/0wAxKGu3oYMlz8jy/kbhsNrS7SKZ7PxEHBgJ5+F2mtFW2fK2cOtBh1cHYkQsbzFV7I+EoRKe6Yt0oK7A==}
    engines: {node: '>=8'}

  p-map@2.1.0:
    resolution: {integrity: sha512-y3b8Kpd8OAN444hxfBbFfj1FY/RjtTd8tzYwhUqNYXx0fXx2iX4maP4Qr6qhIKbQXI02wTLAda4fYUbDagTUFw==}
    engines: {node: '>=6'}

  p-try@2.2.0:
    resolution: {integrity: sha512-R4nPAVTAU0B9D35/Gk3uJf/7XYbQcyohSKdvAxIRSNghFl4e71hVoGnBNQz9cWaXxO2I10KTC+3jMdvvoKw6dQ==}
    engines: {node: '>=6'}

  package-json-from-dist@1.0.1:
    resolution: {integrity: sha512-UEZIS3/by4OC8vL3P2dTXRETpebLI2NiI5vIrjaD/5UtrkFX/tNbwjTSRAGC/+7CAo2pIcBaRgWmcBBHcsaCIw==}

  package-manager-detector@0.2.2:
    resolution: {integrity: sha512-VgXbyrSNsml4eHWIvxxG/nTL4wgybMTXCV2Un/+yEc3aDKKU6nQBZjbeP3Pl3qm9Qg92X/1ng4ffvCeD/zwHgg==}

  parse-json@5.2.0:
    resolution: {integrity: sha512-ayCKvm/phCGxOkYRSCM82iDwct8/EonSEgCSxWxD7ve6jHggsFl4fZVQBPRNgQoKiuV/odhFrGzQXZwbifC8Rg==}
    engines: {node: '>=8'}

  path-exists@4.0.0:
    resolution: {integrity: sha512-ak9Qy5Q7jYb2Wwcey5Fpvg2KoAc/ZIhLSLOSBmRmygPsGwkVVt0fZa0qrtMz+m6tJTAHfZQ8FnmB4MG4LWy7/w==}
    engines: {node: '>=8'}

  path-is-absolute@1.0.1:
    resolution: {integrity: sha512-AVbw3UJ2e9bq64vSaS9Am0fje1Pa8pbGqTTsmXfaIiMpnr5DlDhfJOuLj9Sf95ZPVDAUerDfEk88MPmPe7UCQg==}
    engines: {node: '>=0.10.0'}

  path-key@3.1.1:
    resolution: {integrity: sha512-ojmeN0qd+y0jszEtoY48r0Peq5dwMEkIlCOu6Q5f41lfkswXuKtYrhgoTpLnyIcHm24Uhqx+5Tqm2InSwLhE6Q==}
    engines: {node: '>=8'}

  path-parse@1.0.7:
    resolution: {integrity: sha512-LDJzPVEEEPR+y48z93A0Ed0yXb8pAByGWo/k5YYdYgpY2/2EsOsksJrq7lOHxryrVOn1ejG6oAp8ahvOIQD8sw==}

  path-scurry@1.11.1:
    resolution: {integrity: sha512-Xa4Nw17FS9ApQFJ9umLiJS4orGjm7ZzwUrwamcGQuHSzDyth9boKDaycYdDcZDuqYATXw4HFXgaqWTctW/v1HA==}
    engines: {node: '>=16 || 14 >=14.18'}

  path-type@4.0.0:
    resolution: {integrity: sha512-gDKb8aZMDeD/tZWs9P6+q0J9Mwkdl6xMV8TjnGP3qJVJ06bdMgkbBlLU8IdfOsIsFz2BW1rNVT3XuNEl8zPAvw==}
    engines: {node: '>=8'}

  picocolors@1.1.0:
    resolution: {integrity: sha512-TQ92mBOW0l3LeMeyLV6mzy/kWr8lkd/hp3mTg7wYK7zJhuBStmGMBG0BdeDZS/dZx1IukaX6Bk11zcln25o1Aw==}

  picomatch@2.3.1:
    resolution: {integrity: sha512-JU3teHTNjmE2VCGFzuY8EXzCDVwEqB2a8fsIvwaStHhAWJEeVd1o1QD80CU6+ZdEXXSLbSsuLwJjkCBWqRQUVA==}
    engines: {node: '>=8.6'}

  picomatch@4.0.2:
    resolution: {integrity: sha512-M7BAV6Rlcy5u+m6oPhAPFgJTzAioX/6B0DxyvDlo9l8+T3nLKbrczg2WLUyzd45L8RqfUMyGPzekbMvX2Ldkwg==}
    engines: {node: '>=12'}

  pify@4.0.1:
    resolution: {integrity: sha512-uB80kBFb/tfd68bVleG9T5GGsGPjJrLAUpR5PZIrhBnIaRTQRjqdJSsIKkOP6OAIFbj7GOrcudc5pNjZ+geV2g==}
    engines: {node: '>=6'}

  pirates@4.0.6:
    resolution: {integrity: sha512-saLsH7WeYYPiD25LDuLRRY/i+6HaPYr6G1OUlN39otzkSTxKnubR9RTxS3/Kk50s1g2JTgFwWQDQyplC5/SHZg==}
    engines: {node: '>= 6'}

  pkg-dir@4.2.0:
    resolution: {integrity: sha512-HRDzbaKjC+AOWVXxAU/x54COGeIv9eb+6CkDSQoNTt4XyWoIJvuPsXizxu/Fr23EiekbtZwmh1IcIG/l/a10GQ==}
    engines: {node: '>=8'}

  postcss-load-config@6.0.1:
    resolution: {integrity: sha512-oPtTM4oerL+UXmx+93ytZVN82RrlY/wPUV8IeDxFrzIjXOLF1pN+EmKPLbubvKHT2HC20xXsCAH2Z+CKV6Oz/g==}
    engines: {node: '>= 18'}
    peerDependencies:
      jiti: '>=1.21.0'
      postcss: '>=8.0.9'
      tsx: ^4.8.1
      yaml: ^2.4.2
    peerDependenciesMeta:
      jiti:
        optional: true
      postcss:
        optional: true
      tsx:
        optional: true
      yaml:
        optional: true

  prettier@2.8.8:
    resolution: {integrity: sha512-tdN8qQGvNjw4CHbY+XXk0JgCXn9QiF21a55rBe5LJAU+kDyC4WQn4+awm2Xfk2lQMk5fKup9XgzTZtGkjBdP9Q==}
    engines: {node: '>=10.13.0'}
    hasBin: true

  pretty-format@29.7.0:
    resolution: {integrity: sha512-Pdlw/oPxN+aXdmM9R00JVC9WVFoCLTKJvDVLgmJ+qAffBMxsV85l/Lu7sNx4zSzPyoL2euImuEwHhOXdEgNFZQ==}
    engines: {node: ^14.15.0 || ^16.10.0 || >=18.0.0}

  prompts@2.4.2:
    resolution: {integrity: sha512-NxNv/kLguCA7p3jE8oL2aEBsrJWgAakBpgmgK6lpPWV+WuOmY6r2/zbAVnP+T8bQlA0nzHXSJSJW0Hq7ylaD2Q==}
    engines: {node: '>= 6'}

  pseudomap@1.0.2:
    resolution: {integrity: sha512-b/YwNhb8lk1Zz2+bXXpS/LK9OisiZZ1SNsSLxN1x2OXVEhW2Ckr/7mWE5vrC1ZTiJlD9g19jWszTmJsB+oEpFQ==}

  punycode@2.3.1:
    resolution: {integrity: sha512-vYt7UD1U9Wg6138shLtLOvdAu+8DsC/ilFtEVHcH+wydcSpNE20AfSOduf6MkRFahL5FY7X1oU7nKVZFtfq8Fg==}
    engines: {node: '>=6'}

  pure-rand@6.1.0:
    resolution: {integrity: sha512-bVWawvoZoBYpp6yIoQtQXHZjmz35RSVHnUOTefl8Vcjr8snTPY1wnpSPMWekcFwbxI6gtmT7rSYPFvz71ldiOA==}

  queue-microtask@1.2.3:
    resolution: {integrity: sha512-NuaNSa6flKT5JaSYQzJok04JzTL1CA6aGhv5rfLW3PgqA+M2ChpZQnAC8h8i4ZFkBS8X5RqkDBHA7r4hej3K9A==}

  react-is@18.3.1:
    resolution: {integrity: sha512-/LLMVyas0ljjAtoYiPqYiL8VWXzUUdThrmU5+n20DZv+a+ClRoevUzw5JxU+Ieh5/c87ytoTBV9G1FiKfNJdmg==}

  read-yaml-file@1.1.0:
    resolution: {integrity: sha512-VIMnQi/Z4HT2Fxuwg5KrY174U1VdUIASQVWXXyqtNRtxSr9IYkn1rsI6Tb6HsrHCmB7gVpNwX6JxPTHcH6IoTA==}
    engines: {node: '>=6'}

  readdirp@3.6.0:
    resolution: {integrity: sha512-hOS089on8RduqdbhvQ5Z37A0ESjsqz6qnRcffsMU3495FuTdqSm+7bhJ29JvIOsBDEEnan5DPu9t3To9VRlMzA==}
    engines: {node: '>=8.10.0'}

  regenerate-unicode-properties@10.2.0:
    resolution: {integrity: sha512-DqHn3DwbmmPVzeKj9woBadqmXxLvQoQIwu7nopMc72ztvxVmVk2SBhSnx67zuye5TP+lJsb/TBQsjLKhnDf3MA==}
    engines: {node: '>=4'}

  regenerate@1.4.2:
    resolution: {integrity: sha512-zrceR/XhGYU/d/opr2EKO7aRHUeiBI8qjtfHqADTwZd6Szfy16la6kqD0MIUs5z5hx6AaKa+PixpPrR289+I0A==}

  regenerator-runtime@0.14.1:
    resolution: {integrity: sha512-dYnhHh0nJoMfnkZs6GmmhFknAGRrLznOu5nc9ML+EJxGvrx6H7teuevqVqCuPcPK//3eDrrjQhehXVx9cnkGdw==}

  regenerator-transform@0.15.2:
    resolution: {integrity: sha512-hfMp2BoF0qOk3uc5V20ALGDS2ddjQaLrdl7xrGXvAIow7qeWRM2VA2HuCHkUKk9slq3VwEwLNK3DFBqDfPGYtg==}

  regexpu-core@6.1.1:
    resolution: {integrity: sha512-k67Nb9jvwJcJmVpw0jPttR1/zVfnKf8Km0IPatrU/zJ5XeG3+Slx0xLXs9HByJSzXzrlz5EDvN6yLNMDc2qdnw==}
    engines: {node: '>=4'}

  regjsgen@0.8.0:
    resolution: {integrity: sha512-RvwtGe3d7LvWiDQXeQw8p5asZUmfU1G/l6WbUXeHta7Y2PEIvBTwH6E2EfmYUK8pxcxEdEmaomqyp0vZZ7C+3Q==}

  regjsparser@0.11.1:
    resolution: {integrity: sha512-1DHODs4B8p/mQHU9kr+jv8+wIC9mtG4eBHxWxIq5mhjE3D5oORhCc6deRKzTjs9DcfRFmj9BHSDguZklqCGFWQ==}
    hasBin: true

  require-directory@2.1.1:
    resolution: {integrity: sha512-fGxEI7+wsG9xrvdjsrlmL22OMTTiHRwAMroiEeMgq8gzoLC/PQr7RsRDSTLUg/bZAZtF+TVIkHc6/4RIKrui+Q==}
    engines: {node: '>=0.10.0'}

  resolve-cwd@3.0.0:
    resolution: {integrity: sha512-OrZaX2Mb+rJCpH/6CpSqt9xFVpN++x01XnN2ie9g6P5/3xelLAkXWVADpdz1IHD/KFfEXyE6V0U01OQ3UO2rEg==}
    engines: {node: '>=8'}

  resolve-from@5.0.0:
    resolution: {integrity: sha512-qYg9KP24dD5qka9J47d0aVky0N+b4fTU89LN9iDnjB5waksiC49rvMB0PrUJQGoTmH50XPiqOvAjDfaijGxYZw==}
    engines: {node: '>=8'}

  resolve.exports@2.0.2:
    resolution: {integrity: sha512-X2UW6Nw3n/aMgDVy+0rSqgHlv39WZAlZrXCdnbyEiKm17DSqHX4MmQMaST3FbeWR5FTuRcUwYAziZajji0Y7mg==}
    engines: {node: '>=10'}

  resolve@1.22.8:
    resolution: {integrity: sha512-oKWePCxqpd6FlLvGV1VU0x7bkPmmCNolxzjMf4NczoDnQcIWrAF+cPtZn5i6n+RfD2d9i0tzpKnG6Yk168yIyw==}
    hasBin: true

  reusify@1.0.4:
    resolution: {integrity: sha512-U9nH88a3fc/ekCF1l0/UP1IosiuIjyTh7hBvXVMHYgVcfGvt897Xguj2UOLDeI5BG2m7/uwyaLVT6fbtCwTyzw==}
    engines: {iojs: '>=1.0.0', node: '>=0.10.0'}

  rollup@4.24.0:
    resolution: {integrity: sha512-DOmrlGSXNk1DM0ljiQA+i+o0rSLhtii1je5wgk60j49d1jHT5YYttBv1iWOnYSTG+fZZESUOSNiAl89SIet+Cg==}
    engines: {node: '>=18.0.0', npm: '>=8.0.0'}
    hasBin: true

  run-parallel@1.2.0:
    resolution: {integrity: sha512-5l4VyZR86LZ/lDxZTR6jqL8AFE2S0IFLMP26AbjsLVADxHdhB/c0GUsH+y39UfCi3dzz8OlQuPmnaJOMoDHQBA==}

  safer-buffer@2.1.2:
    resolution: {integrity: sha512-YZo3K82SD7Riyi0E1EQPojLz7kpepnSQI9IyPbHHg1XXXevb5dJI7tpyN2ADxGcQbHG7vcyRHk0cbwqcQriUtg==}

  semver@6.3.1:
    resolution: {integrity: sha512-BR7VvDCVHO+q2xBEWskxS6DJE1qRnb7DxzUrogb71CWoSficBxYsiAGd+Kl0mmq/MprG9yArRkyrQxTO6XjMzA==}
    hasBin: true

  semver@7.6.3:
    resolution: {integrity: sha512-oVekP1cKtI+CTDvHWYFUcMtsK/00wmAEfyqKfNdARm8u1wNVhSgaX7A8d4UuIlUI5e84iEwOhs7ZPYRmzU9U6A==}
    engines: {node: '>=10'}
    hasBin: true

  shebang-command@1.2.0:
    resolution: {integrity: sha512-EV3L1+UQWGor21OmnvojK36mhg+TyIKDh3iFBKBohr5xeXIhNBcx8oWdgkTEEQ+BEFFYdLRuqMfd5L84N1V5Vg==}
    engines: {node: '>=0.10.0'}

  shebang-command@2.0.0:
    resolution: {integrity: sha512-kHxr2zZpYtdmrN1qDjrrX/Z1rR1kG8Dx+gkpK1G4eXmvXswmcE1hTWBWYUzlraYw1/yZp6YuDY77YtvbN0dmDA==}
    engines: {node: '>=8'}

  shebang-regex@1.0.0:
    resolution: {integrity: sha512-wpoSFAxys6b2a2wHZ1XpDSgD7N9iVjg29Ph9uV/uaP9Ex/KXlkTZTeddxDPSYQpgvzKLGJke2UU0AzoGCjNIvQ==}
    engines: {node: '>=0.10.0'}

  shebang-regex@3.0.0:
    resolution: {integrity: sha512-7++dFhtcx3353uBaq8DDR4NuxBetBzC7ZQOhmTQInHEd6bSrXdiEyzCvG07Z44UYdLShWUyXt5M/yhz8ekcb1A==}
    engines: {node: '>=8'}

  signal-exit@3.0.7:
    resolution: {integrity: sha512-wnD2ZE+l+SPC/uoS0vXeE9L1+0wuaMqKlfz9AMUo38JsyLSBWSFcHR1Rri62LZc12vLr1gb3jl7iwQhgwpAbGQ==}

  signal-exit@4.1.0:
    resolution: {integrity: sha512-bzyZ1e88w9O1iNJbKnOlvYTrWPDl46O1bG0D3XInv+9tkPrxrN8jUUTiFlDkkmKWgn1M6CfIA13SuGqOa9Korw==}
    engines: {node: '>=14'}

  sisteransi@1.0.5:
    resolution: {integrity: sha512-bLGGlR1QxBcynn2d5YmDX4MGjlZvy2MRBDRNHLJ8VI6l6+9FUiyTFNJ0IveOSP0bcXgVDPRcfGqA0pjaqUpfVg==}

  slash@3.0.0:
    resolution: {integrity: sha512-g9Q1haeby36OSStwb4ntCGGGaKsaVSjQ68fBxoQcutl5fS1vuY18H3wSt3jFyFtrkx+Kz0V1G85A4MyAdDMi2Q==}
    engines: {node: '>=8'}

  source-map-support@0.5.13:
    resolution: {integrity: sha512-SHSKFHadjVA5oR4PPqhtAVdcBWwRYVd6g6cAXnIbRiIwc2EhPrTuKUBdSLvlEKyIP3GCf89fltvcZiP9MMFA1w==}

  source-map@0.6.1:
    resolution: {integrity: sha512-UjgapumWlbMhkBgzT7Ykc5YXUT46F0iKu8SGXq0bcwP5dz/h0Plj6enJqjz1Zbq2l5WaqYnrVbwWOWMyF3F47g==}
    engines: {node: '>=0.10.0'}

  source-map@0.8.0-beta.0:
    resolution: {integrity: sha512-2ymg6oRBpebeZi9UUNsgQ89bhx01TcTkmNTGnNO88imTmbSgy4nfujrgVEFKWpMTEGA11EDkTt7mqObTPdigIA==}
    engines: {node: '>= 8'}

  spawndamnit@2.0.0:
    resolution: {integrity: sha512-j4JKEcncSjFlqIwU5L/rp2N5SIPsdxaRsIv678+TZxZ0SRDJTm8JrxJMjE/XuiEZNEir3S8l0Fa3Ke339WI4qA==}

  sprintf-js@1.0.3:
    resolution: {integrity: sha512-D9cPgkvLlV3t3IzL0D0YLvGA9Ahk4PcvVwUbN0dSGr1aP0Nrt4AEnTUbuGvquEC0mA64Gqt1fzirlRs5ibXx8g==}

  stack-utils@2.0.6:
    resolution: {integrity: sha512-XlkWvfIm6RmsWtNJx+uqtKLS8eqFbxUg0ZzLXqY0caEy9l7hruX8IpiDnjsLavoBgqCCR71TqWO8MaXYheJ3RQ==}
    engines: {node: '>=10'}

  string-length@4.0.2:
    resolution: {integrity: sha512-+l6rNN5fYHNhZZy41RXsYptCjA2Igmq4EG7kZAYFQI1E1VTXarr6ZPXBg6eq7Y6eK4FEhY6AJlyuFIb/v/S0VQ==}
    engines: {node: '>=10'}

  string-width@4.2.3:
    resolution: {integrity: sha512-wKyQRQpjJ0sIp62ErSZdGsjMJWsap5oRNihHhu6G7JVO/9jIB6UyevL+tXuOqrng8j/cxKTWyWUwvSTriiZz/g==}
    engines: {node: '>=8'}

  string-width@5.1.2:
    resolution: {integrity: sha512-HnLOCR3vjcY8beoNLtcjZ5/nxn2afmME6lhrDrebokqMap+XbeW8n9TXpPDOqdGK5qcI3oT0GKTW6wC7EMiVqA==}
    engines: {node: '>=12'}

  strip-ansi@6.0.1:
    resolution: {integrity: sha512-Y38VPSHcqkFrCpFnQ9vuSXmquuv5oXOKpGeT6aGrr3o3Gc9AlVa6JBfUSOCnbxGGZF+/0ooI7KrPuUSztUdU5A==}
    engines: {node: '>=8'}

  strip-ansi@7.1.0:
    resolution: {integrity: sha512-iq6eVVI64nQQTRYq2KtEg2d2uU7LElhTJwsH4YzIHZshxlgZms/wIc4VoDQTlG/IvVIrBKG06CrZnp0qv7hkcQ==}
    engines: {node: '>=12'}

  strip-bom@3.0.0:
    resolution: {integrity: sha512-vavAMRXOgBVNF6nyEEmL3DBK19iRpDcoIwW+swQ+CbGiu7lju6t+JklA1MHweoWtadgt4ISVUsXLyDq34ddcwA==}
    engines: {node: '>=4'}

  strip-bom@4.0.0:
    resolution: {integrity: sha512-3xurFv5tEgii33Zi8Jtp55wEIILR9eh34FAW00PZf+JnSsTmV/ioewSgQl97JHvgjoRGwPShsWm+IdrxB35d0w==}
    engines: {node: '>=8'}

  strip-final-newline@2.0.0:
    resolution: {integrity: sha512-BrpvfNAE3dcvq7ll3xVumzjKjZQ5tI1sEUIKr3Uoks0XUl45St3FlatVqef9prk4jRDzhW6WZg+3bk93y6pLjA==}
    engines: {node: '>=6'}

  strip-json-comments@3.1.1:
    resolution: {integrity: sha512-6fPc+R4ihwqP6N/aIv2f1gMH8lOVtWQHoqC4yK6oSDVVocumAsfCqjkXnqiYMhmMwS/mEHLp7Vehlt3ql6lEig==}
    engines: {node: '>=8'}

  sucrase@3.35.0:
    resolution: {integrity: sha512-8EbVDiu9iN/nESwxeSxDKe0dunta1GOlHufmSSXxMD2z2/tMZpDMpvXQGsc+ajGo8y2uYUmixaSRUc/QPoQ0GA==}
    engines: {node: '>=16 || 14 >=14.17'}
    hasBin: true

  supports-color@5.5.0:
    resolution: {integrity: sha512-QjVjwdXIt408MIiAqCX4oUKsgU2EqAGzs2Ppkm4aQYbjm+ZEWEcW4SfFNTr4uMNZma0ey4f5lgLrkB0aX0QMow==}
    engines: {node: '>=4'}

  supports-color@7.2.0:
    resolution: {integrity: sha512-qpCAvRl9stuOHveKsn7HncJRvv501qIacKzQlO/+Lwxc9+0q2wLyv4Dfvt80/DPn2pqOBsJdDiogXGR9+OvwRw==}
    engines: {node: '>=8'}

  supports-color@8.1.1:
    resolution: {integrity: sha512-MpUEN2OodtUzxvKQl72cUF7RQ5EiHsGvSsVG0ia9c5RbWGL2CI4C7EpPS8UTBIplnlzZiNuV56w+FuNxy3ty2Q==}
    engines: {node: '>=10'}

  supports-preserve-symlinks-flag@1.0.0:
    resolution: {integrity: sha512-ot0WnXS9fgdkgIcePe6RHNk1WA8+muPa6cSjeR3V8K27q9BB1rTE3R1p7Hv0z1ZyAc8s6Vvv8DIyWf681MAt0w==}
    engines: {node: '>= 0.4'}

  term-size@2.2.1:
    resolution: {integrity: sha512-wK0Ri4fOGjv/XPy8SBHZChl8CM7uMc5VML7SqiQ0zG7+J5Vr+RMQDoHa2CNT6KHUnTGIXH34UDMkPzAUyapBZg==}
    engines: {node: '>=8'}

  test-exclude@6.0.0:
    resolution: {integrity: sha512-cAGWPIyOHU6zlmg88jwm7VRyXnMN7iV68OGAbYDk/Mh/xC/pzVPlQtY6ngoIH/5/tciuhGfvESU8GrHrcxD56w==}
    engines: {node: '>=8'}

  thenify-all@1.6.0:
    resolution: {integrity: sha512-RNxQH/qI8/t3thXJDwcstUO4zeqo64+Uy/+sNVRBx4Xn2OX+OZ9oP+iJnNFqplFra2ZUVeKCSa2oVWi3T4uVmA==}
    engines: {node: '>=0.8'}

  thenify@3.3.1:
    resolution: {integrity: sha512-RVZSIV5IG10Hk3enotrhvz0T9em6cyHBLkH/YAZuKqd8hRkKhSfCGIcP2KUY0EPxndzANBmNllzWPwak+bheSw==}

  tinyglobby@0.2.9:
    resolution: {integrity: sha512-8or1+BGEdk1Zkkw2ii16qSS7uVrQJPre5A9o/XkWPATkk23FZh/15BKFxPnlTy6vkljZxLqYCzzBMj30ZrSvjw==}
    engines: {node: '>=12.0.0'}

  tmp@0.0.33:
    resolution: {integrity: sha512-jRCJlojKnZ3addtTOjdIqoRuPEKBvNXcGYqzO6zWZX8KfKEpnGY5jfggJQ3EjKuu8D4bJRr0y+cYJFmYbImXGw==}
    engines: {node: '>=0.6.0'}

  tmpl@1.0.5:
    resolution: {integrity: sha512-3f0uOEAQwIqGuWW2MVzYg8fV/QNnc/IpuJNG837rLuczAaLVHslWHZQj4IGiEl5Hs3kkbhwL9Ab7Hrsmuj+Smw==}

  to-fast-properties@2.0.0:
    resolution: {integrity: sha512-/OaKK0xYrs3DmxRYqL/yDc+FxFUVYhDlXMhRmv3z915w2HF1tnN1omB354j8VUGO/hbRzyD6Y3sA7v7GS/ceog==}
    engines: {node: '>=4'}

  to-regex-range@5.0.1:
    resolution: {integrity: sha512-65P7iz6X5yEr1cwcgvQxbbIw7Uk3gOy5dIdtZ4rDveLqhrdJP+Li/Hx6tyK0NEb+2GCyneCMJiGqrADCSNk8sQ==}
    engines: {node: '>=8.0'}

  tr46@1.0.1:
    resolution: {integrity: sha512-dTpowEjclQ7Kgx5SdBkqRzVhERQXov8/l9Ft9dVM9fmg0W0KQSVaXX9T4i6twCPNtYiZM53lpSSUAwJbFPOHxA==}

  tree-kill@1.2.2:
    resolution: {integrity: sha512-L0Orpi8qGpRG//Nd+H90vFB+3iHnue1zSSGmNOOCh1GLJ7rUKVwV2HvijphGQS2UmhUZewS9VgvxYIdgr+fG1A==}
    hasBin: true

  ts-interface-checker@0.1.13:
    resolution: {integrity: sha512-Y/arvbn+rrz3JCKl9C4kVNfTfSm2/mEp5FSz5EsZSANGPSlQrpRI5M4PKF+mJnE52jOO90PnPSc3Ur3bTQw0gA==}

  tsup@8.3.0:
    resolution: {integrity: sha512-ALscEeyS03IomcuNdFdc0YWGVIkwH1Ws7nfTbAPuoILvEV2hpGQAY72LIOjglGo4ShWpZfpBqP/jpQVCzqYQag==}
    engines: {node: '>=18'}
    hasBin: true
    peerDependencies:
      '@microsoft/api-extractor': ^7.36.0
      '@swc/core': ^1
      postcss: ^8.4.12
      typescript: '>=4.5.0'
    peerDependenciesMeta:
      '@microsoft/api-extractor':
        optional: true
      '@swc/core':
        optional: true
      postcss:
        optional: true
      typescript:
        optional: true

  type-detect@4.0.8:
    resolution: {integrity: sha512-0fr/mIH1dlO+x7TlcMy+bIDqKPsw/70tVyeHW787goQjhmqaZe10uwLujubK9q9Lg6Fiho1KUKDYz0Z7k7g5/g==}
    engines: {node: '>=4'}

  type-fest@0.21.3:
    resolution: {integrity: sha512-t0rzBq87m3fVcduHDUFhKmyyX+9eo6WQjZvf51Ea/M0Q7+T374Jp1aUiyUl0GKxp8M/OETVHSDvmkyPgvX+X2w==}
    engines: {node: '>=10'}

  typescript@5.6.2:
    resolution: {integrity: sha512-NW8ByodCSNCwZeghjN3o+JX5OFH0Ojg6sadjEKY4huZ52TqbJTJnDo5+Tw98lSy63NZvi4n+ez5m2u5d4PkZyw==}
    engines: {node: '>=14.17'}
    hasBin: true

  undici-types@6.19.8:
    resolution: {integrity: sha512-ve2KP6f/JnbPBFyobGHuerC9g1FYGn/F8n1LWTwNxCEzd6IfqTwUQcNXgEtmmQ6DlRrC1hrSrBnCZPokRrDHjw==}

  unicode-canonical-property-names-ecmascript@2.0.1:
    resolution: {integrity: sha512-dA8WbNeb2a6oQzAQ55YlT5vQAWGV9WXOsi3SskE3bcCdM0P4SDd+24zS/OCacdRq5BkdsRj9q3Pg6YyQoxIGqg==}
    engines: {node: '>=4'}

  unicode-match-property-ecmascript@2.0.0:
    resolution: {integrity: sha512-5kaZCrbp5mmbz5ulBkDkbY0SsPOjKqVS35VpL9ulMPfSl0J0Xsm+9Evphv9CoIZFwre7aJoa94AY6seMKGVN5Q==}
    engines: {node: '>=4'}

  unicode-match-property-value-ecmascript@2.2.0:
    resolution: {integrity: sha512-4IehN3V/+kkr5YeSSDDQG8QLqO26XpL2XP3GQtqwlT/QYSECAwFztxVHjlbh0+gjJ3XmNLS0zDsbgs9jWKExLg==}
    engines: {node: '>=4'}

  unicode-property-aliases-ecmascript@2.1.0:
    resolution: {integrity: sha512-6t3foTQI9qne+OZoVQB/8x8rk2k1eVy1gRXhV3oFQ5T6R1dqQ1xtin3XqSlx3+ATBkliTaR/hHyJBm+LVPNM8w==}
    engines: {node: '>=4'}

  universalify@0.1.2:
    resolution: {integrity: sha512-rBJeI5CXAlmy1pV+617WB9J63U6XcazHHF2f2dbJix4XzpUF0RS3Zbj0FGIOCAva5P/d/GBOYaACQ1w+0azUkg==}
    engines: {node: '>= 4.0.0'}

  update-browserslist-db@1.1.1:
    resolution: {integrity: sha512-R8UzCaa9Az+38REPiJ1tXlImTJXlVfgHZsglwBD/k6nj76ctsH1E3q4doGrukiLQd3sGQYu56r5+lo5r94l29A==}
    hasBin: true
    peerDependencies:
      browserslist: '>= 4.21.0'

  v8-to-istanbul@9.3.0:
    resolution: {integrity: sha512-kiGUalWN+rgBJ/1OHZsBtU4rXZOfj/7rKQxULKlIzwzQSvMJUUNgPwJEEh7gU6xEVxC0ahoOBvN2YI8GH6FNgA==}
    engines: {node: '>=10.12.0'}

  walker@1.0.8:
    resolution: {integrity: sha512-ts/8E8l5b7kY0vlWLewOkDXMmPdLcVV4GmOQLyxuSswIJsweeFZtAsMF7k1Nszz+TYBQrlYRmzOnr398y1JemQ==}

  webidl-conversions@4.0.2:
    resolution: {integrity: sha512-YQ+BmxuTgd6UXZW3+ICGfyqRyHXVlD5GtQr5+qjiNW7bF0cqrzX500HVXPBOvgXb5YnzDd+h0zqyv61KUD7+Sg==}

  whatwg-url@7.1.0:
    resolution: {integrity: sha512-WUu7Rg1DroM7oQvGWfOiAK21n74Gg+T4elXEQYkOhtyLeWiJFoOGLXPKI/9gzIie9CtwVLm8wtw6YJdKyxSjeg==}

  which@1.3.1:
    resolution: {integrity: sha512-HxJdYWq1MTIQbJ3nw0cqssHoTNU267KlrDuGZ1WYlxDStUtKUhOaJmh112/TZmHxxUfuJqPXSOm7tDyas0OSIQ==}
    hasBin: true

  which@2.0.2:
    resolution: {integrity: sha512-BLI3Tl1TW3Pvl70l3yq3Y64i+awpwXqsGBYWkkqMtnbXgrMD+yj7rhW0kuEDxzJaYXGjEW5ogapKNMEKNMjibA==}
    engines: {node: '>= 8'}
    hasBin: true

  wrap-ansi@7.0.0:
    resolution: {integrity: sha512-YVGIj2kamLSTxw6NsZjoBxfSwsn0ycdesmc4p+Q21c5zPuZ1pl+NfxVdxPtdHvmNVOQ6XSYG4AUtyt/Fi7D16Q==}
    engines: {node: '>=10'}

  wrap-ansi@8.1.0:
    resolution: {integrity: sha512-si7QWI6zUMq56bESFvagtmzMdGOtoxfR+Sez11Mobfc7tm+VkUckk9bW2UeffTGVUbOksxmSw0AA2gs8g71NCQ==}
    engines: {node: '>=12'}

  wrappy@1.0.2:
    resolution: {integrity: sha512-l4Sp/DRseor9wL6EvV2+TuQn63dMkPjZ/sp9XkghTEbV9KlPS1xUsZ3u7/IQO4wxtcFB4bgpQPRcR3QCvezPcQ==}

  write-file-atomic@4.0.2:
    resolution: {integrity: sha512-7KxauUdBmSdWnmpaGFg+ppNjKF8uNLry8LyzjauQDOVONfFLNKrKvQOxZ/VuTIcS/gge/YNahf5RIIQWTSarlg==}
    engines: {node: ^12.13.0 || ^14.15.0 || >=16.0.0}

  y18n@5.0.8:
    resolution: {integrity: sha512-0pfFzegeDWJHJIAmTLRP2DwHjdF5s7jo9tuztdQxAhINCdvS+3nGINqPd00AphqJR/0LhANUS6/+7SCb98YOfA==}
    engines: {node: '>=10'}

  yallist@2.1.2:
    resolution: {integrity: sha512-ncTzHV7NvsQZkYe1DW7cbDLm0YpzHmZF5r/iyP3ZnQtMiJ+pjzisCiMNI+Sj+xQF5pXhSHxSB3uDbsBTzY/c2A==}

  yallist@3.1.1:
    resolution: {integrity: sha512-a4UGQaWPH59mOXUYnAG2ewncQS4i4F43Tv3JoAM+s2VDAmS9NsK8GpDMLrCHPksFT7h3K6TOoUNn2pb7RoXx4g==}

  yargs-parser@21.1.1:
    resolution: {integrity: sha512-tVpsJW7DdjecAiFpbIB1e3qxIQsE6NoPc5/eTdrbbIC4h0LVsWhnoa3g+m2HclBIujHzsxZ4VJVA+GUuc2/LBw==}
    engines: {node: '>=12'}

  yargs@17.7.2:
    resolution: {integrity: sha512-7dSzzRQ++CKnNI/krKnYRV7JKKPUXMEh61soaHKg9mrWEhzFWhFnxPxGl+69cD1Ou63C13NUPCnmIcrvqCuM6w==}
    engines: {node: '>=12'}

  yocto-queue@0.1.0:
    resolution: {integrity: sha512-rVksvsnNCdJ/ohGc6xgPwyN8eheCxsiLM8mxuE/t/mOVqJewPuO1miLpTHQiRgTKCLexL4MeAFVagts7HmNZ2Q==}
    engines: {node: '>=10'}

<<<<<<< HEAD
  zod-to-ts@1.2.0:
    resolution: {integrity: sha512-x30XE43V+InwGpvTySRNz9kB7qFU8DlyEy7BsSTCHPH1R0QasMmHWZDCzYm6bVXtj/9NNJAZF3jW8rzFvH5OFA==}
    peerDependencies:
      typescript: ^4.9.4 || ^5.0.2
      zod: ^3

=======
>>>>>>> dfb4213c
  zod@3.23.8:
    resolution: {integrity: sha512-XBx9AXhXktjUqnepgTiE5flcKIYWi/rme0Eaj+5Y0lftuGBq+jyRu/md4WnuxqgP1ubdpNCsYEYPxrzVHD8d6g==}

snapshots:

  '@ampproject/remapping@2.3.0':
    dependencies:
      '@jridgewell/gen-mapping': 0.3.5
      '@jridgewell/trace-mapping': 0.3.25

  '@babel/code-frame@7.25.7':
    dependencies:
      '@babel/highlight': 7.25.7
      picocolors: 1.1.0

  '@babel/compat-data@7.25.7': {}

  '@babel/compat-data@7.25.8': {}

  '@babel/core@7.25.8':
    dependencies:
      '@ampproject/remapping': 2.3.0
      '@babel/code-frame': 7.25.7
      '@babel/generator': 7.25.7
      '@babel/helper-compilation-targets': 7.25.7
      '@babel/helper-module-transforms': 7.25.7(@babel/core@7.25.8)
      '@babel/helpers': 7.25.7
      '@babel/parser': 7.25.8
      '@babel/template': 7.25.7
      '@babel/traverse': 7.25.7
      '@babel/types': 7.25.8
      convert-source-map: 2.0.0
      debug: 4.3.7
      gensync: 1.0.0-beta.2
      json5: 2.2.3
      semver: 6.3.1
    transitivePeerDependencies:
      - supports-color

  '@babel/generator@7.25.7':
    dependencies:
      '@babel/types': 7.25.8
      '@jridgewell/gen-mapping': 0.3.5
      '@jridgewell/trace-mapping': 0.3.25
      jsesc: 3.0.2

  '@babel/helper-annotate-as-pure@7.25.7':
    dependencies:
      '@babel/types': 7.25.8

  '@babel/helper-builder-binary-assignment-operator-visitor@7.25.7':
    dependencies:
      '@babel/traverse': 7.25.7
      '@babel/types': 7.25.8
    transitivePeerDependencies:
      - supports-color

  '@babel/helper-compilation-targets@7.25.7':
    dependencies:
      '@babel/compat-data': 7.25.7
      '@babel/helper-validator-option': 7.25.7
      browserslist: 4.24.0
      lru-cache: 5.1.1
      semver: 6.3.1

  '@babel/helper-create-class-features-plugin@7.25.7(@babel/core@7.25.8)':
    dependencies:
      '@babel/core': 7.25.8
      '@babel/helper-annotate-as-pure': 7.25.7
      '@babel/helper-member-expression-to-functions': 7.25.7
      '@babel/helper-optimise-call-expression': 7.25.7
      '@babel/helper-replace-supers': 7.25.7(@babel/core@7.25.8)
      '@babel/helper-skip-transparent-expression-wrappers': 7.25.7
      '@babel/traverse': 7.25.7
      semver: 6.3.1
    transitivePeerDependencies:
      - supports-color

  '@babel/helper-create-regexp-features-plugin@7.25.7(@babel/core@7.25.8)':
    dependencies:
      '@babel/core': 7.25.8
      '@babel/helper-annotate-as-pure': 7.25.7
      regexpu-core: 6.1.1
      semver: 6.3.1

  '@babel/helper-define-polyfill-provider@0.6.2(@babel/core@7.25.8)':
    dependencies:
      '@babel/core': 7.25.8
      '@babel/helper-compilation-targets': 7.25.7
      '@babel/helper-plugin-utils': 7.25.7
      debug: 4.3.7
      lodash.debounce: 4.0.8
      resolve: 1.22.8
    transitivePeerDependencies:
      - supports-color

  '@babel/helper-member-expression-to-functions@7.25.7':
    dependencies:
      '@babel/traverse': 7.25.7
      '@babel/types': 7.25.8
    transitivePeerDependencies:
      - supports-color

  '@babel/helper-module-imports@7.25.7':
    dependencies:
      '@babel/traverse': 7.25.7
      '@babel/types': 7.25.8
    transitivePeerDependencies:
      - supports-color

  '@babel/helper-module-transforms@7.25.7(@babel/core@7.25.8)':
    dependencies:
      '@babel/core': 7.25.8
      '@babel/helper-module-imports': 7.25.7
      '@babel/helper-simple-access': 7.25.7
      '@babel/helper-validator-identifier': 7.25.7
      '@babel/traverse': 7.25.7
    transitivePeerDependencies:
      - supports-color

  '@babel/helper-optimise-call-expression@7.25.7':
    dependencies:
      '@babel/types': 7.25.8

  '@babel/helper-plugin-utils@7.25.7': {}

  '@babel/helper-remap-async-to-generator@7.25.7(@babel/core@7.25.8)':
    dependencies:
      '@babel/core': 7.25.8
      '@babel/helper-annotate-as-pure': 7.25.7
      '@babel/helper-wrap-function': 7.25.7
      '@babel/traverse': 7.25.7
    transitivePeerDependencies:
      - supports-color

  '@babel/helper-replace-supers@7.25.7(@babel/core@7.25.8)':
    dependencies:
      '@babel/core': 7.25.8
      '@babel/helper-member-expression-to-functions': 7.25.7
      '@babel/helper-optimise-call-expression': 7.25.7
      '@babel/traverse': 7.25.7
    transitivePeerDependencies:
      - supports-color

  '@babel/helper-simple-access@7.25.7':
    dependencies:
      '@babel/traverse': 7.25.7
      '@babel/types': 7.25.8
    transitivePeerDependencies:
      - supports-color

  '@babel/helper-skip-transparent-expression-wrappers@7.25.7':
    dependencies:
      '@babel/traverse': 7.25.7
      '@babel/types': 7.25.8
    transitivePeerDependencies:
      - supports-color

  '@babel/helper-string-parser@7.25.7': {}

  '@babel/helper-validator-identifier@7.25.7': {}

  '@babel/helper-validator-option@7.25.7': {}

  '@babel/helper-wrap-function@7.25.7':
    dependencies:
      '@babel/template': 7.25.7
      '@babel/traverse': 7.25.7
      '@babel/types': 7.25.8
    transitivePeerDependencies:
      - supports-color

  '@babel/helpers@7.25.7':
    dependencies:
      '@babel/template': 7.25.7
      '@babel/types': 7.25.8

  '@babel/highlight@7.25.7':
    dependencies:
      '@babel/helper-validator-identifier': 7.25.7
      chalk: 2.4.2
      js-tokens: 4.0.0
      picocolors: 1.1.0

  '@babel/parser@7.25.8':
    dependencies:
      '@babel/types': 7.25.8

  '@babel/plugin-bugfix-firefox-class-in-computed-class-key@7.25.7(@babel/core@7.25.8)':
    dependencies:
      '@babel/core': 7.25.8
      '@babel/helper-plugin-utils': 7.25.7
      '@babel/traverse': 7.25.7
    transitivePeerDependencies:
      - supports-color

  '@babel/plugin-bugfix-safari-class-field-initializer-scope@7.25.7(@babel/core@7.25.8)':
    dependencies:
      '@babel/core': 7.25.8
      '@babel/helper-plugin-utils': 7.25.7

  '@babel/plugin-bugfix-safari-id-destructuring-collision-in-function-expression@7.25.7(@babel/core@7.25.8)':
    dependencies:
      '@babel/core': 7.25.8
      '@babel/helper-plugin-utils': 7.25.7

  '@babel/plugin-bugfix-v8-spread-parameters-in-optional-chaining@7.25.7(@babel/core@7.25.8)':
    dependencies:
      '@babel/core': 7.25.8
      '@babel/helper-plugin-utils': 7.25.7
      '@babel/helper-skip-transparent-expression-wrappers': 7.25.7
      '@babel/plugin-transform-optional-chaining': 7.25.8(@babel/core@7.25.8)
    transitivePeerDependencies:
      - supports-color

  '@babel/plugin-bugfix-v8-static-class-fields-redefine-readonly@7.25.7(@babel/core@7.25.8)':
    dependencies:
      '@babel/core': 7.25.8
      '@babel/helper-plugin-utils': 7.25.7
      '@babel/traverse': 7.25.7
    transitivePeerDependencies:
      - supports-color

  '@babel/plugin-proposal-private-property-in-object@7.21.0-placeholder-for-preset-env.2(@babel/core@7.25.8)':
    dependencies:
      '@babel/core': 7.25.8

  '@babel/plugin-syntax-async-generators@7.8.4(@babel/core@7.25.8)':
    dependencies:
      '@babel/core': 7.25.8
      '@babel/helper-plugin-utils': 7.25.7

  '@babel/plugin-syntax-bigint@7.8.3(@babel/core@7.25.8)':
    dependencies:
      '@babel/core': 7.25.8
      '@babel/helper-plugin-utils': 7.25.7

  '@babel/plugin-syntax-class-properties@7.12.13(@babel/core@7.25.8)':
    dependencies:
      '@babel/core': 7.25.8
      '@babel/helper-plugin-utils': 7.25.7

  '@babel/plugin-syntax-class-static-block@7.14.5(@babel/core@7.25.8)':
    dependencies:
      '@babel/core': 7.25.8
      '@babel/helper-plugin-utils': 7.25.7

  '@babel/plugin-syntax-import-assertions@7.25.7(@babel/core@7.25.8)':
    dependencies:
      '@babel/core': 7.25.8
      '@babel/helper-plugin-utils': 7.25.7

  '@babel/plugin-syntax-import-attributes@7.25.7(@babel/core@7.25.8)':
    dependencies:
      '@babel/core': 7.25.8
      '@babel/helper-plugin-utils': 7.25.7

  '@babel/plugin-syntax-import-meta@7.10.4(@babel/core@7.25.8)':
    dependencies:
      '@babel/core': 7.25.8
      '@babel/helper-plugin-utils': 7.25.7

  '@babel/plugin-syntax-json-strings@7.8.3(@babel/core@7.25.8)':
    dependencies:
      '@babel/core': 7.25.8
      '@babel/helper-plugin-utils': 7.25.7

  '@babel/plugin-syntax-jsx@7.25.7(@babel/core@7.25.8)':
    dependencies:
      '@babel/core': 7.25.8
      '@babel/helper-plugin-utils': 7.25.7

  '@babel/plugin-syntax-logical-assignment-operators@7.10.4(@babel/core@7.25.8)':
    dependencies:
      '@babel/core': 7.25.8
      '@babel/helper-plugin-utils': 7.25.7

  '@babel/plugin-syntax-nullish-coalescing-operator@7.8.3(@babel/core@7.25.8)':
    dependencies:
      '@babel/core': 7.25.8
      '@babel/helper-plugin-utils': 7.25.7

  '@babel/plugin-syntax-numeric-separator@7.10.4(@babel/core@7.25.8)':
    dependencies:
      '@babel/core': 7.25.8
      '@babel/helper-plugin-utils': 7.25.7

  '@babel/plugin-syntax-object-rest-spread@7.8.3(@babel/core@7.25.8)':
    dependencies:
      '@babel/core': 7.25.8
      '@babel/helper-plugin-utils': 7.25.7

  '@babel/plugin-syntax-optional-catch-binding@7.8.3(@babel/core@7.25.8)':
    dependencies:
      '@babel/core': 7.25.8
      '@babel/helper-plugin-utils': 7.25.7

  '@babel/plugin-syntax-optional-chaining@7.8.3(@babel/core@7.25.8)':
    dependencies:
      '@babel/core': 7.25.8
      '@babel/helper-plugin-utils': 7.25.7

  '@babel/plugin-syntax-private-property-in-object@7.14.5(@babel/core@7.25.8)':
    dependencies:
      '@babel/core': 7.25.8
      '@babel/helper-plugin-utils': 7.25.7

  '@babel/plugin-syntax-top-level-await@7.14.5(@babel/core@7.25.8)':
    dependencies:
      '@babel/core': 7.25.8
      '@babel/helper-plugin-utils': 7.25.7

  '@babel/plugin-syntax-typescript@7.25.7(@babel/core@7.25.8)':
    dependencies:
      '@babel/core': 7.25.8
      '@babel/helper-plugin-utils': 7.25.7

  '@babel/plugin-syntax-unicode-sets-regex@7.18.6(@babel/core@7.25.8)':
    dependencies:
      '@babel/core': 7.25.8
      '@babel/helper-create-regexp-features-plugin': 7.25.7(@babel/core@7.25.8)
      '@babel/helper-plugin-utils': 7.25.7

  '@babel/plugin-transform-arrow-functions@7.25.7(@babel/core@7.25.8)':
    dependencies:
      '@babel/core': 7.25.8
      '@babel/helper-plugin-utils': 7.25.7

  '@babel/plugin-transform-async-generator-functions@7.25.8(@babel/core@7.25.8)':
    dependencies:
      '@babel/core': 7.25.8
      '@babel/helper-plugin-utils': 7.25.7
      '@babel/helper-remap-async-to-generator': 7.25.7(@babel/core@7.25.8)
      '@babel/traverse': 7.25.7
    transitivePeerDependencies:
      - supports-color

  '@babel/plugin-transform-async-to-generator@7.25.7(@babel/core@7.25.8)':
    dependencies:
      '@babel/core': 7.25.8
      '@babel/helper-module-imports': 7.25.7
      '@babel/helper-plugin-utils': 7.25.7
      '@babel/helper-remap-async-to-generator': 7.25.7(@babel/core@7.25.8)
    transitivePeerDependencies:
      - supports-color

  '@babel/plugin-transform-block-scoped-functions@7.25.7(@babel/core@7.25.8)':
    dependencies:
      '@babel/core': 7.25.8
      '@babel/helper-plugin-utils': 7.25.7

  '@babel/plugin-transform-block-scoping@7.25.7(@babel/core@7.25.8)':
    dependencies:
      '@babel/core': 7.25.8
      '@babel/helper-plugin-utils': 7.25.7

  '@babel/plugin-transform-class-properties@7.25.7(@babel/core@7.25.8)':
    dependencies:
      '@babel/core': 7.25.8
      '@babel/helper-create-class-features-plugin': 7.25.7(@babel/core@7.25.8)
      '@babel/helper-plugin-utils': 7.25.7
    transitivePeerDependencies:
      - supports-color

  '@babel/plugin-transform-class-static-block@7.25.8(@babel/core@7.25.8)':
    dependencies:
      '@babel/core': 7.25.8
      '@babel/helper-create-class-features-plugin': 7.25.7(@babel/core@7.25.8)
      '@babel/helper-plugin-utils': 7.25.7
    transitivePeerDependencies:
      - supports-color

  '@babel/plugin-transform-classes@7.25.7(@babel/core@7.25.8)':
    dependencies:
      '@babel/core': 7.25.8
      '@babel/helper-annotate-as-pure': 7.25.7
      '@babel/helper-compilation-targets': 7.25.7
      '@babel/helper-plugin-utils': 7.25.7
      '@babel/helper-replace-supers': 7.25.7(@babel/core@7.25.8)
      '@babel/traverse': 7.25.7
      globals: 11.12.0
    transitivePeerDependencies:
      - supports-color

  '@babel/plugin-transform-computed-properties@7.25.7(@babel/core@7.25.8)':
    dependencies:
      '@babel/core': 7.25.8
      '@babel/helper-plugin-utils': 7.25.7
      '@babel/template': 7.25.7

  '@babel/plugin-transform-destructuring@7.25.7(@babel/core@7.25.8)':
    dependencies:
      '@babel/core': 7.25.8
      '@babel/helper-plugin-utils': 7.25.7

  '@babel/plugin-transform-dotall-regex@7.25.7(@babel/core@7.25.8)':
    dependencies:
      '@babel/core': 7.25.8
      '@babel/helper-create-regexp-features-plugin': 7.25.7(@babel/core@7.25.8)
      '@babel/helper-plugin-utils': 7.25.7

  '@babel/plugin-transform-duplicate-keys@7.25.7(@babel/core@7.25.8)':
    dependencies:
      '@babel/core': 7.25.8
      '@babel/helper-plugin-utils': 7.25.7

  '@babel/plugin-transform-duplicate-named-capturing-groups-regex@7.25.7(@babel/core@7.25.8)':
    dependencies:
      '@babel/core': 7.25.8
      '@babel/helper-create-regexp-features-plugin': 7.25.7(@babel/core@7.25.8)
      '@babel/helper-plugin-utils': 7.25.7

  '@babel/plugin-transform-dynamic-import@7.25.8(@babel/core@7.25.8)':
    dependencies:
      '@babel/core': 7.25.8
      '@babel/helper-plugin-utils': 7.25.7

  '@babel/plugin-transform-exponentiation-operator@7.25.7(@babel/core@7.25.8)':
    dependencies:
      '@babel/core': 7.25.8
      '@babel/helper-builder-binary-assignment-operator-visitor': 7.25.7
      '@babel/helper-plugin-utils': 7.25.7
    transitivePeerDependencies:
      - supports-color

  '@babel/plugin-transform-export-namespace-from@7.25.8(@babel/core@7.25.8)':
    dependencies:
      '@babel/core': 7.25.8
      '@babel/helper-plugin-utils': 7.25.7

  '@babel/plugin-transform-for-of@7.25.7(@babel/core@7.25.8)':
    dependencies:
      '@babel/core': 7.25.8
      '@babel/helper-plugin-utils': 7.25.7
      '@babel/helper-skip-transparent-expression-wrappers': 7.25.7
    transitivePeerDependencies:
      - supports-color

  '@babel/plugin-transform-function-name@7.25.7(@babel/core@7.25.8)':
    dependencies:
      '@babel/core': 7.25.8
      '@babel/helper-compilation-targets': 7.25.7
      '@babel/helper-plugin-utils': 7.25.7
      '@babel/traverse': 7.25.7
    transitivePeerDependencies:
      - supports-color

  '@babel/plugin-transform-json-strings@7.25.8(@babel/core@7.25.8)':
    dependencies:
      '@babel/core': 7.25.8
      '@babel/helper-plugin-utils': 7.25.7

  '@babel/plugin-transform-literals@7.25.7(@babel/core@7.25.8)':
    dependencies:
      '@babel/core': 7.25.8
      '@babel/helper-plugin-utils': 7.25.7

  '@babel/plugin-transform-logical-assignment-operators@7.25.8(@babel/core@7.25.8)':
    dependencies:
      '@babel/core': 7.25.8
      '@babel/helper-plugin-utils': 7.25.7

  '@babel/plugin-transform-member-expression-literals@7.25.7(@babel/core@7.25.8)':
    dependencies:
      '@babel/core': 7.25.8
      '@babel/helper-plugin-utils': 7.25.7

  '@babel/plugin-transform-modules-amd@7.25.7(@babel/core@7.25.8)':
    dependencies:
      '@babel/core': 7.25.8
      '@babel/helper-module-transforms': 7.25.7(@babel/core@7.25.8)
      '@babel/helper-plugin-utils': 7.25.7
    transitivePeerDependencies:
      - supports-color

  '@babel/plugin-transform-modules-commonjs@7.25.7(@babel/core@7.25.8)':
    dependencies:
      '@babel/core': 7.25.8
      '@babel/helper-module-transforms': 7.25.7(@babel/core@7.25.8)
      '@babel/helper-plugin-utils': 7.25.7
      '@babel/helper-simple-access': 7.25.7
    transitivePeerDependencies:
      - supports-color

  '@babel/plugin-transform-modules-systemjs@7.25.7(@babel/core@7.25.8)':
    dependencies:
      '@babel/core': 7.25.8
      '@babel/helper-module-transforms': 7.25.7(@babel/core@7.25.8)
      '@babel/helper-plugin-utils': 7.25.7
      '@babel/helper-validator-identifier': 7.25.7
      '@babel/traverse': 7.25.7
    transitivePeerDependencies:
      - supports-color

  '@babel/plugin-transform-modules-umd@7.25.7(@babel/core@7.25.8)':
    dependencies:
      '@babel/core': 7.25.8
      '@babel/helper-module-transforms': 7.25.7(@babel/core@7.25.8)
      '@babel/helper-plugin-utils': 7.25.7
    transitivePeerDependencies:
      - supports-color

  '@babel/plugin-transform-named-capturing-groups-regex@7.25.7(@babel/core@7.25.8)':
    dependencies:
      '@babel/core': 7.25.8
      '@babel/helper-create-regexp-features-plugin': 7.25.7(@babel/core@7.25.8)
      '@babel/helper-plugin-utils': 7.25.7

  '@babel/plugin-transform-new-target@7.25.7(@babel/core@7.25.8)':
    dependencies:
      '@babel/core': 7.25.8
      '@babel/helper-plugin-utils': 7.25.7

  '@babel/plugin-transform-nullish-coalescing-operator@7.25.8(@babel/core@7.25.8)':
    dependencies:
      '@babel/core': 7.25.8
      '@babel/helper-plugin-utils': 7.25.7

  '@babel/plugin-transform-numeric-separator@7.25.8(@babel/core@7.25.8)':
    dependencies:
      '@babel/core': 7.25.8
      '@babel/helper-plugin-utils': 7.25.7

  '@babel/plugin-transform-object-rest-spread@7.25.8(@babel/core@7.25.8)':
    dependencies:
      '@babel/core': 7.25.8
      '@babel/helper-compilation-targets': 7.25.7
      '@babel/helper-plugin-utils': 7.25.7
      '@babel/plugin-transform-parameters': 7.25.7(@babel/core@7.25.8)

  '@babel/plugin-transform-object-super@7.25.7(@babel/core@7.25.8)':
    dependencies:
      '@babel/core': 7.25.8
      '@babel/helper-plugin-utils': 7.25.7
      '@babel/helper-replace-supers': 7.25.7(@babel/core@7.25.8)
    transitivePeerDependencies:
      - supports-color

  '@babel/plugin-transform-optional-catch-binding@7.25.8(@babel/core@7.25.8)':
    dependencies:
      '@babel/core': 7.25.8
      '@babel/helper-plugin-utils': 7.25.7

  '@babel/plugin-transform-optional-chaining@7.25.8(@babel/core@7.25.8)':
    dependencies:
      '@babel/core': 7.25.8
      '@babel/helper-plugin-utils': 7.25.7
      '@babel/helper-skip-transparent-expression-wrappers': 7.25.7
    transitivePeerDependencies:
      - supports-color

  '@babel/plugin-transform-parameters@7.25.7(@babel/core@7.25.8)':
    dependencies:
      '@babel/core': 7.25.8
      '@babel/helper-plugin-utils': 7.25.7

  '@babel/plugin-transform-private-methods@7.25.7(@babel/core@7.25.8)':
    dependencies:
      '@babel/core': 7.25.8
      '@babel/helper-create-class-features-plugin': 7.25.7(@babel/core@7.25.8)
      '@babel/helper-plugin-utils': 7.25.7
    transitivePeerDependencies:
      - supports-color

  '@babel/plugin-transform-private-property-in-object@7.25.8(@babel/core@7.25.8)':
    dependencies:
      '@babel/core': 7.25.8
      '@babel/helper-annotate-as-pure': 7.25.7
      '@babel/helper-create-class-features-plugin': 7.25.7(@babel/core@7.25.8)
      '@babel/helper-plugin-utils': 7.25.7
    transitivePeerDependencies:
      - supports-color

  '@babel/plugin-transform-property-literals@7.25.7(@babel/core@7.25.8)':
    dependencies:
      '@babel/core': 7.25.8
      '@babel/helper-plugin-utils': 7.25.7

  '@babel/plugin-transform-regenerator@7.25.7(@babel/core@7.25.8)':
    dependencies:
      '@babel/core': 7.25.8
      '@babel/helper-plugin-utils': 7.25.7
      regenerator-transform: 0.15.2

  '@babel/plugin-transform-reserved-words@7.25.7(@babel/core@7.25.8)':
    dependencies:
      '@babel/core': 7.25.8
      '@babel/helper-plugin-utils': 7.25.7

  '@babel/plugin-transform-shorthand-properties@7.25.7(@babel/core@7.25.8)':
    dependencies:
      '@babel/core': 7.25.8
      '@babel/helper-plugin-utils': 7.25.7

  '@babel/plugin-transform-spread@7.25.7(@babel/core@7.25.8)':
    dependencies:
      '@babel/core': 7.25.8
      '@babel/helper-plugin-utils': 7.25.7
      '@babel/helper-skip-transparent-expression-wrappers': 7.25.7
    transitivePeerDependencies:
      - supports-color

  '@babel/plugin-transform-sticky-regex@7.25.7(@babel/core@7.25.8)':
    dependencies:
      '@babel/core': 7.25.8
      '@babel/helper-plugin-utils': 7.25.7

  '@babel/plugin-transform-template-literals@7.25.7(@babel/core@7.25.8)':
    dependencies:
      '@babel/core': 7.25.8
      '@babel/helper-plugin-utils': 7.25.7

  '@babel/plugin-transform-typeof-symbol@7.25.7(@babel/core@7.25.8)':
    dependencies:
      '@babel/core': 7.25.8
      '@babel/helper-plugin-utils': 7.25.7

  '@babel/plugin-transform-typescript@7.25.7(@babel/core@7.25.8)':
    dependencies:
      '@babel/core': 7.25.8
      '@babel/helper-annotate-as-pure': 7.25.7
      '@babel/helper-create-class-features-plugin': 7.25.7(@babel/core@7.25.8)
      '@babel/helper-plugin-utils': 7.25.7
      '@babel/helper-skip-transparent-expression-wrappers': 7.25.7
      '@babel/plugin-syntax-typescript': 7.25.7(@babel/core@7.25.8)
    transitivePeerDependencies:
      - supports-color

  '@babel/plugin-transform-unicode-escapes@7.25.7(@babel/core@7.25.8)':
    dependencies:
      '@babel/core': 7.25.8
      '@babel/helper-plugin-utils': 7.25.7

  '@babel/plugin-transform-unicode-property-regex@7.25.7(@babel/core@7.25.8)':
    dependencies:
      '@babel/core': 7.25.8
      '@babel/helper-create-regexp-features-plugin': 7.25.7(@babel/core@7.25.8)
      '@babel/helper-plugin-utils': 7.25.7

  '@babel/plugin-transform-unicode-regex@7.25.7(@babel/core@7.25.8)':
    dependencies:
      '@babel/core': 7.25.8
      '@babel/helper-create-regexp-features-plugin': 7.25.7(@babel/core@7.25.8)
      '@babel/helper-plugin-utils': 7.25.7

  '@babel/plugin-transform-unicode-sets-regex@7.25.7(@babel/core@7.25.8)':
    dependencies:
      '@babel/core': 7.25.8
      '@babel/helper-create-regexp-features-plugin': 7.25.7(@babel/core@7.25.8)
      '@babel/helper-plugin-utils': 7.25.7

  '@babel/preset-env@7.25.8(@babel/core@7.25.8)':
    dependencies:
      '@babel/compat-data': 7.25.8
      '@babel/core': 7.25.8
      '@babel/helper-compilation-targets': 7.25.7
      '@babel/helper-plugin-utils': 7.25.7
      '@babel/helper-validator-option': 7.25.7
      '@babel/plugin-bugfix-firefox-class-in-computed-class-key': 7.25.7(@babel/core@7.25.8)
      '@babel/plugin-bugfix-safari-class-field-initializer-scope': 7.25.7(@babel/core@7.25.8)
      '@babel/plugin-bugfix-safari-id-destructuring-collision-in-function-expression': 7.25.7(@babel/core@7.25.8)
      '@babel/plugin-bugfix-v8-spread-parameters-in-optional-chaining': 7.25.7(@babel/core@7.25.8)
      '@babel/plugin-bugfix-v8-static-class-fields-redefine-readonly': 7.25.7(@babel/core@7.25.8)
      '@babel/plugin-proposal-private-property-in-object': 7.21.0-placeholder-for-preset-env.2(@babel/core@7.25.8)
      '@babel/plugin-syntax-import-assertions': 7.25.7(@babel/core@7.25.8)
      '@babel/plugin-syntax-import-attributes': 7.25.7(@babel/core@7.25.8)
      '@babel/plugin-syntax-unicode-sets-regex': 7.18.6(@babel/core@7.25.8)
      '@babel/plugin-transform-arrow-functions': 7.25.7(@babel/core@7.25.8)
      '@babel/plugin-transform-async-generator-functions': 7.25.8(@babel/core@7.25.8)
      '@babel/plugin-transform-async-to-generator': 7.25.7(@babel/core@7.25.8)
      '@babel/plugin-transform-block-scoped-functions': 7.25.7(@babel/core@7.25.8)
      '@babel/plugin-transform-block-scoping': 7.25.7(@babel/core@7.25.8)
      '@babel/plugin-transform-class-properties': 7.25.7(@babel/core@7.25.8)
      '@babel/plugin-transform-class-static-block': 7.25.8(@babel/core@7.25.8)
      '@babel/plugin-transform-classes': 7.25.7(@babel/core@7.25.8)
      '@babel/plugin-transform-computed-properties': 7.25.7(@babel/core@7.25.8)
      '@babel/plugin-transform-destructuring': 7.25.7(@babel/core@7.25.8)
      '@babel/plugin-transform-dotall-regex': 7.25.7(@babel/core@7.25.8)
      '@babel/plugin-transform-duplicate-keys': 7.25.7(@babel/core@7.25.8)
      '@babel/plugin-transform-duplicate-named-capturing-groups-regex': 7.25.7(@babel/core@7.25.8)
      '@babel/plugin-transform-dynamic-import': 7.25.8(@babel/core@7.25.8)
      '@babel/plugin-transform-exponentiation-operator': 7.25.7(@babel/core@7.25.8)
      '@babel/plugin-transform-export-namespace-from': 7.25.8(@babel/core@7.25.8)
      '@babel/plugin-transform-for-of': 7.25.7(@babel/core@7.25.8)
      '@babel/plugin-transform-function-name': 7.25.7(@babel/core@7.25.8)
      '@babel/plugin-transform-json-strings': 7.25.8(@babel/core@7.25.8)
      '@babel/plugin-transform-literals': 7.25.7(@babel/core@7.25.8)
      '@babel/plugin-transform-logical-assignment-operators': 7.25.8(@babel/core@7.25.8)
      '@babel/plugin-transform-member-expression-literals': 7.25.7(@babel/core@7.25.8)
      '@babel/plugin-transform-modules-amd': 7.25.7(@babel/core@7.25.8)
      '@babel/plugin-transform-modules-commonjs': 7.25.7(@babel/core@7.25.8)
      '@babel/plugin-transform-modules-systemjs': 7.25.7(@babel/core@7.25.8)
      '@babel/plugin-transform-modules-umd': 7.25.7(@babel/core@7.25.8)
      '@babel/plugin-transform-named-capturing-groups-regex': 7.25.7(@babel/core@7.25.8)
      '@babel/plugin-transform-new-target': 7.25.7(@babel/core@7.25.8)
      '@babel/plugin-transform-nullish-coalescing-operator': 7.25.8(@babel/core@7.25.8)
      '@babel/plugin-transform-numeric-separator': 7.25.8(@babel/core@7.25.8)
      '@babel/plugin-transform-object-rest-spread': 7.25.8(@babel/core@7.25.8)
      '@babel/plugin-transform-object-super': 7.25.7(@babel/core@7.25.8)
      '@babel/plugin-transform-optional-catch-binding': 7.25.8(@babel/core@7.25.8)
      '@babel/plugin-transform-optional-chaining': 7.25.8(@babel/core@7.25.8)
      '@babel/plugin-transform-parameters': 7.25.7(@babel/core@7.25.8)
      '@babel/plugin-transform-private-methods': 7.25.7(@babel/core@7.25.8)
      '@babel/plugin-transform-private-property-in-object': 7.25.8(@babel/core@7.25.8)
      '@babel/plugin-transform-property-literals': 7.25.7(@babel/core@7.25.8)
      '@babel/plugin-transform-regenerator': 7.25.7(@babel/core@7.25.8)
      '@babel/plugin-transform-reserved-words': 7.25.7(@babel/core@7.25.8)
      '@babel/plugin-transform-shorthand-properties': 7.25.7(@babel/core@7.25.8)
      '@babel/plugin-transform-spread': 7.25.7(@babel/core@7.25.8)
      '@babel/plugin-transform-sticky-regex': 7.25.7(@babel/core@7.25.8)
      '@babel/plugin-transform-template-literals': 7.25.7(@babel/core@7.25.8)
      '@babel/plugin-transform-typeof-symbol': 7.25.7(@babel/core@7.25.8)
      '@babel/plugin-transform-unicode-escapes': 7.25.7(@babel/core@7.25.8)
      '@babel/plugin-transform-unicode-property-regex': 7.25.7(@babel/core@7.25.8)
      '@babel/plugin-transform-unicode-regex': 7.25.7(@babel/core@7.25.8)
      '@babel/plugin-transform-unicode-sets-regex': 7.25.7(@babel/core@7.25.8)
      '@babel/preset-modules': 0.1.6-no-external-plugins(@babel/core@7.25.8)
      babel-plugin-polyfill-corejs2: 0.4.11(@babel/core@7.25.8)
      babel-plugin-polyfill-corejs3: 0.10.6(@babel/core@7.25.8)
      babel-plugin-polyfill-regenerator: 0.6.2(@babel/core@7.25.8)
      core-js-compat: 3.38.1
      semver: 6.3.1
    transitivePeerDependencies:
      - supports-color

  '@babel/preset-modules@0.1.6-no-external-plugins(@babel/core@7.25.8)':
    dependencies:
      '@babel/core': 7.25.8
      '@babel/helper-plugin-utils': 7.25.7
      '@babel/types': 7.25.8
      esutils: 2.0.3

  '@babel/preset-typescript@7.25.7(@babel/core@7.25.8)':
    dependencies:
      '@babel/core': 7.25.8
      '@babel/helper-plugin-utils': 7.25.7
      '@babel/helper-validator-option': 7.25.7
      '@babel/plugin-syntax-jsx': 7.25.7(@babel/core@7.25.8)
      '@babel/plugin-transform-modules-commonjs': 7.25.7(@babel/core@7.25.8)
      '@babel/plugin-transform-typescript': 7.25.7(@babel/core@7.25.8)
    transitivePeerDependencies:
      - supports-color

  '@babel/runtime@7.25.7':
    dependencies:
      regenerator-runtime: 0.14.1

  '@babel/template@7.25.7':
    dependencies:
      '@babel/code-frame': 7.25.7
      '@babel/parser': 7.25.8
      '@babel/types': 7.25.8

  '@babel/traverse@7.25.7':
    dependencies:
      '@babel/code-frame': 7.25.7
      '@babel/generator': 7.25.7
      '@babel/parser': 7.25.8
      '@babel/template': 7.25.7
      '@babel/types': 7.25.8
      debug: 4.3.7
      globals: 11.12.0
    transitivePeerDependencies:
      - supports-color

  '@babel/types@7.25.8':
    dependencies:
      '@babel/helper-string-parser': 7.25.7
      '@babel/helper-validator-identifier': 7.25.7
      to-fast-properties: 2.0.0

  '@bcoe/v8-coverage@0.2.3': {}

  '@changesets/apply-release-plan@7.0.5':
    dependencies:
      '@changesets/config': 3.0.3
      '@changesets/get-version-range-type': 0.4.0
      '@changesets/git': 3.0.1
      '@changesets/should-skip-package': 0.1.1
      '@changesets/types': 6.0.0
      '@manypkg/get-packages': 1.1.3
      detect-indent: 6.1.0
      fs-extra: 7.0.1
      lodash.startcase: 4.4.0
      outdent: 0.5.0
      prettier: 2.8.8
      resolve-from: 5.0.0
      semver: 7.6.3

  '@changesets/assemble-release-plan@6.0.4':
    dependencies:
      '@changesets/errors': 0.2.0
      '@changesets/get-dependents-graph': 2.1.2
      '@changesets/should-skip-package': 0.1.1
      '@changesets/types': 6.0.0
      '@manypkg/get-packages': 1.1.3
      semver: 7.6.3

  '@changesets/changelog-git@0.2.0':
    dependencies:
      '@changesets/types': 6.0.0

  '@changesets/cli@2.27.9':
    dependencies:
      '@changesets/apply-release-plan': 7.0.5
      '@changesets/assemble-release-plan': 6.0.4
      '@changesets/changelog-git': 0.2.0
      '@changesets/config': 3.0.3
      '@changesets/errors': 0.2.0
      '@changesets/get-dependents-graph': 2.1.2
      '@changesets/get-release-plan': 4.0.4
      '@changesets/git': 3.0.1
      '@changesets/logger': 0.1.1
      '@changesets/pre': 2.0.1
      '@changesets/read': 0.6.1
      '@changesets/should-skip-package': 0.1.1
      '@changesets/types': 6.0.0
      '@changesets/write': 0.3.2
      '@manypkg/get-packages': 1.1.3
      ansi-colors: 4.1.3
      ci-info: 3.9.0
      enquirer: 2.4.1
      external-editor: 3.1.0
      fs-extra: 7.0.1
      mri: 1.2.0
      p-limit: 2.3.0
      package-manager-detector: 0.2.2
      picocolors: 1.1.0
      resolve-from: 5.0.0
      semver: 7.6.3
      spawndamnit: 2.0.0
      term-size: 2.2.1

  '@changesets/config@3.0.3':
    dependencies:
      '@changesets/errors': 0.2.0
      '@changesets/get-dependents-graph': 2.1.2
      '@changesets/logger': 0.1.1
      '@changesets/types': 6.0.0
      '@manypkg/get-packages': 1.1.3
      fs-extra: 7.0.1
      micromatch: 4.0.8

  '@changesets/errors@0.2.0':
    dependencies:
      extendable-error: 0.1.7

  '@changesets/get-dependents-graph@2.1.2':
    dependencies:
      '@changesets/types': 6.0.0
      '@manypkg/get-packages': 1.1.3
      picocolors: 1.1.0
      semver: 7.6.3

  '@changesets/get-release-plan@4.0.4':
    dependencies:
      '@changesets/assemble-release-plan': 6.0.4
      '@changesets/config': 3.0.3
      '@changesets/pre': 2.0.1
      '@changesets/read': 0.6.1
      '@changesets/types': 6.0.0
      '@manypkg/get-packages': 1.1.3

  '@changesets/get-version-range-type@0.4.0': {}

  '@changesets/git@3.0.1':
    dependencies:
      '@changesets/errors': 0.2.0
      '@manypkg/get-packages': 1.1.3
      is-subdir: 1.2.0
      micromatch: 4.0.8
      spawndamnit: 2.0.0

  '@changesets/logger@0.1.1':
    dependencies:
      picocolors: 1.1.0

  '@changesets/parse@0.4.0':
    dependencies:
      '@changesets/types': 6.0.0
      js-yaml: 3.14.1

  '@changesets/pre@2.0.1':
    dependencies:
      '@changesets/errors': 0.2.0
      '@changesets/types': 6.0.0
      '@manypkg/get-packages': 1.1.3
      fs-extra: 7.0.1

  '@changesets/read@0.6.1':
    dependencies:
      '@changesets/git': 3.0.1
      '@changesets/logger': 0.1.1
      '@changesets/parse': 0.4.0
      '@changesets/types': 6.0.0
      fs-extra: 7.0.1
      p-filter: 2.1.0
      picocolors: 1.1.0

  '@changesets/should-skip-package@0.1.1':
    dependencies:
      '@changesets/types': 6.0.0
      '@manypkg/get-packages': 1.1.3

  '@changesets/types@4.1.0': {}

  '@changesets/types@6.0.0': {}

  '@changesets/write@0.3.2':
    dependencies:
      '@changesets/types': 6.0.0
      fs-extra: 7.0.1
      human-id: 1.0.2
      prettier: 2.8.8

  '@esbuild/aix-ppc64@0.23.1':
    optional: true

  '@esbuild/android-arm64@0.23.1':
    optional: true

  '@esbuild/android-arm@0.23.1':
    optional: true

  '@esbuild/android-x64@0.23.1':
    optional: true

  '@esbuild/darwin-arm64@0.23.1':
    optional: true

  '@esbuild/darwin-x64@0.23.1':
    optional: true

  '@esbuild/freebsd-arm64@0.23.1':
    optional: true

  '@esbuild/freebsd-x64@0.23.1':
    optional: true

  '@esbuild/linux-arm64@0.23.1':
    optional: true

  '@esbuild/linux-arm@0.23.1':
    optional: true

  '@esbuild/linux-ia32@0.23.1':
    optional: true

  '@esbuild/linux-loong64@0.23.1':
    optional: true

  '@esbuild/linux-mips64el@0.23.1':
    optional: true

  '@esbuild/linux-ppc64@0.23.1':
    optional: true

  '@esbuild/linux-riscv64@0.23.1':
    optional: true

  '@esbuild/linux-s390x@0.23.1':
    optional: true

  '@esbuild/linux-x64@0.23.1':
    optional: true

  '@esbuild/netbsd-x64@0.23.1':
    optional: true

  '@esbuild/openbsd-arm64@0.23.1':
    optional: true

  '@esbuild/openbsd-x64@0.23.1':
    optional: true

  '@esbuild/sunos-x64@0.23.1':
    optional: true

  '@esbuild/win32-arm64@0.23.1':
    optional: true

  '@esbuild/win32-ia32@0.23.1':
    optional: true

  '@esbuild/win32-x64@0.23.1':
    optional: true

  '@fetchai/uagents@file:':
    dependencies:
      '@jest/globals': 29.7.0
      zod: 3.23.8
    transitivePeerDependencies:
      - supports-color

  '@isaacs/cliui@8.0.2':
    dependencies:
      string-width: 5.1.2
      string-width-cjs: string-width@4.2.3
      strip-ansi: 7.1.0
      strip-ansi-cjs: strip-ansi@6.0.1
      wrap-ansi: 8.1.0
      wrap-ansi-cjs: wrap-ansi@7.0.0

  '@istanbuljs/load-nyc-config@1.1.0':
    dependencies:
      camelcase: 5.3.1
      find-up: 4.1.0
      get-package-type: 0.1.0
      js-yaml: 3.14.1
      resolve-from: 5.0.0

  '@istanbuljs/schema@0.1.3': {}

  '@jest/console@29.7.0':
    dependencies:
      '@jest/types': 29.6.3
      '@types/node': 22.7.5
      chalk: 4.1.2
      jest-message-util: 29.7.0
      jest-util: 29.7.0
      slash: 3.0.0

  '@jest/core@29.7.0':
    dependencies:
      '@jest/console': 29.7.0
      '@jest/reporters': 29.7.0
      '@jest/test-result': 29.7.0
      '@jest/transform': 29.7.0
      '@jest/types': 29.6.3
      '@types/node': 22.7.5
      ansi-escapes: 4.3.2
      chalk: 4.1.2
      ci-info: 3.9.0
      exit: 0.1.2
      graceful-fs: 4.2.11
      jest-changed-files: 29.7.0
      jest-config: 29.7.0(@types/node@22.7.5)
      jest-haste-map: 29.7.0
      jest-message-util: 29.7.0
      jest-regex-util: 29.6.3
      jest-resolve: 29.7.0
      jest-resolve-dependencies: 29.7.0
      jest-runner: 29.7.0
      jest-runtime: 29.7.0
      jest-snapshot: 29.7.0
      jest-util: 29.7.0
      jest-validate: 29.7.0
      jest-watcher: 29.7.0
      micromatch: 4.0.8
      pretty-format: 29.7.0
      slash: 3.0.0
      strip-ansi: 6.0.1
    transitivePeerDependencies:
      - babel-plugin-macros
      - supports-color
      - ts-node

  '@jest/environment@29.7.0':
    dependencies:
      '@jest/fake-timers': 29.7.0
      '@jest/types': 29.6.3
      '@types/node': 22.7.5
      jest-mock: 29.7.0

  '@jest/expect-utils@29.7.0':
    dependencies:
      jest-get-type: 29.6.3

  '@jest/expect@29.7.0':
    dependencies:
      expect: 29.7.0
      jest-snapshot: 29.7.0
    transitivePeerDependencies:
      - supports-color

  '@jest/fake-timers@29.7.0':
    dependencies:
      '@jest/types': 29.6.3
      '@sinonjs/fake-timers': 10.3.0
      '@types/node': 22.7.5
      jest-message-util: 29.7.0
      jest-mock: 29.7.0
      jest-util: 29.7.0

  '@jest/globals@29.7.0':
    dependencies:
      '@jest/environment': 29.7.0
      '@jest/expect': 29.7.0
      '@jest/types': 29.6.3
      jest-mock: 29.7.0
    transitivePeerDependencies:
      - supports-color

  '@jest/reporters@29.7.0':
    dependencies:
      '@bcoe/v8-coverage': 0.2.3
      '@jest/console': 29.7.0
      '@jest/test-result': 29.7.0
      '@jest/transform': 29.7.0
      '@jest/types': 29.6.3
      '@jridgewell/trace-mapping': 0.3.25
      '@types/node': 22.7.5
      chalk: 4.1.2
      collect-v8-coverage: 1.0.2
      exit: 0.1.2
      glob: 7.2.3
      graceful-fs: 4.2.11
      istanbul-lib-coverage: 3.2.2
      istanbul-lib-instrument: 6.0.3
      istanbul-lib-report: 3.0.1
      istanbul-lib-source-maps: 4.0.1
      istanbul-reports: 3.1.7
      jest-message-util: 29.7.0
      jest-util: 29.7.0
      jest-worker: 29.7.0
      slash: 3.0.0
      string-length: 4.0.2
      strip-ansi: 6.0.1
      v8-to-istanbul: 9.3.0
    transitivePeerDependencies:
      - supports-color

  '@jest/schemas@29.6.3':
    dependencies:
      '@sinclair/typebox': 0.27.8

  '@jest/source-map@29.6.3':
    dependencies:
      '@jridgewell/trace-mapping': 0.3.25
      callsites: 3.1.0
      graceful-fs: 4.2.11

  '@jest/test-result@29.7.0':
    dependencies:
      '@jest/console': 29.7.0
      '@jest/types': 29.6.3
      '@types/istanbul-lib-coverage': 2.0.6
      collect-v8-coverage: 1.0.2

  '@jest/test-sequencer@29.7.0':
    dependencies:
      '@jest/test-result': 29.7.0
      graceful-fs: 4.2.11
      jest-haste-map: 29.7.0
      slash: 3.0.0

  '@jest/transform@29.7.0':
    dependencies:
      '@babel/core': 7.25.8
      '@jest/types': 29.6.3
      '@jridgewell/trace-mapping': 0.3.25
      babel-plugin-istanbul: 6.1.1
      chalk: 4.1.2
      convert-source-map: 2.0.0
      fast-json-stable-stringify: 2.1.0
      graceful-fs: 4.2.11
      jest-haste-map: 29.7.0
      jest-regex-util: 29.6.3
      jest-util: 29.7.0
      micromatch: 4.0.8
      pirates: 4.0.6
      slash: 3.0.0
      write-file-atomic: 4.0.2
    transitivePeerDependencies:
      - supports-color

  '@jest/types@29.6.3':
    dependencies:
      '@jest/schemas': 29.6.3
      '@types/istanbul-lib-coverage': 2.0.6
      '@types/istanbul-reports': 3.0.4
      '@types/node': 22.7.5
      '@types/yargs': 17.0.33
      chalk: 4.1.2

  '@jridgewell/gen-mapping@0.3.5':
    dependencies:
      '@jridgewell/set-array': 1.2.1
      '@jridgewell/sourcemap-codec': 1.5.0
      '@jridgewell/trace-mapping': 0.3.25

  '@jridgewell/resolve-uri@3.1.2': {}

  '@jridgewell/set-array@1.2.1': {}

  '@jridgewell/sourcemap-codec@1.5.0': {}

  '@jridgewell/trace-mapping@0.3.25':
    dependencies:
      '@jridgewell/resolve-uri': 3.1.2
      '@jridgewell/sourcemap-codec': 1.5.0

  '@manypkg/find-root@1.1.0':
    dependencies:
      '@babel/runtime': 7.25.7
      '@types/node': 12.20.55
      find-up: 4.1.0
      fs-extra: 8.1.0

  '@manypkg/get-packages@1.1.3':
    dependencies:
      '@babel/runtime': 7.25.7
      '@changesets/types': 4.1.0
      '@manypkg/find-root': 1.1.0
      fs-extra: 8.1.0
      globby: 11.1.0
      read-yaml-file: 1.1.0

  '@nodelib/fs.scandir@2.1.5':
    dependencies:
      '@nodelib/fs.stat': 2.0.5
      run-parallel: 1.2.0

  '@nodelib/fs.stat@2.0.5': {}

  '@nodelib/fs.walk@1.2.8':
    dependencies:
      '@nodelib/fs.scandir': 2.1.5
      fastq: 1.17.1

  '@pkgjs/parseargs@0.11.0':
    optional: true

  '@rollup/rollup-android-arm-eabi@4.24.0':
    optional: true

  '@rollup/rollup-android-arm64@4.24.0':
    optional: true

  '@rollup/rollup-darwin-arm64@4.24.0':
    optional: true

  '@rollup/rollup-darwin-x64@4.24.0':
    optional: true

  '@rollup/rollup-linux-arm-gnueabihf@4.24.0':
    optional: true

  '@rollup/rollup-linux-arm-musleabihf@4.24.0':
    optional: true

  '@rollup/rollup-linux-arm64-gnu@4.24.0':
    optional: true

  '@rollup/rollup-linux-arm64-musl@4.24.0':
    optional: true

  '@rollup/rollup-linux-powerpc64le-gnu@4.24.0':
    optional: true

  '@rollup/rollup-linux-riscv64-gnu@4.24.0':
    optional: true

  '@rollup/rollup-linux-s390x-gnu@4.24.0':
    optional: true

  '@rollup/rollup-linux-x64-gnu@4.24.0':
    optional: true

  '@rollup/rollup-linux-x64-musl@4.24.0':
    optional: true

  '@rollup/rollup-win32-arm64-msvc@4.24.0':
    optional: true

  '@rollup/rollup-win32-ia32-msvc@4.24.0':
    optional: true

  '@rollup/rollup-win32-x64-msvc@4.24.0':
    optional: true

  '@sinclair/typebox@0.27.8': {}

  '@sinonjs/commons@3.0.1':
    dependencies:
      type-detect: 4.0.8

  '@sinonjs/fake-timers@10.3.0':
    dependencies:
      '@sinonjs/commons': 3.0.1

  '@types/babel__core@7.20.5':
    dependencies:
      '@babel/parser': 7.25.8
      '@babel/types': 7.25.8
      '@types/babel__generator': 7.6.8
      '@types/babel__template': 7.4.4
      '@types/babel__traverse': 7.20.6

  '@types/babel__generator@7.6.8':
    dependencies:
      '@babel/types': 7.25.8

  '@types/babel__template@7.4.4':
    dependencies:
      '@babel/parser': 7.25.8
      '@babel/types': 7.25.8

  '@types/babel__traverse@7.20.6':
    dependencies:
      '@babel/types': 7.25.8

  '@types/estree@1.0.6': {}

  '@types/graceful-fs@4.1.9':
    dependencies:
      '@types/node': 22.7.5

  '@types/istanbul-lib-coverage@2.0.6': {}

  '@types/istanbul-lib-report@3.0.3':
    dependencies:
      '@types/istanbul-lib-coverage': 2.0.6

  '@types/istanbul-reports@3.0.4':
    dependencies:
      '@types/istanbul-lib-report': 3.0.3

  '@types/node@12.20.55': {}

  '@types/node@22.7.5':
    dependencies:
      undici-types: 6.19.8

  '@types/stack-utils@2.0.3': {}

  '@types/yargs-parser@21.0.3': {}

  '@types/yargs@17.0.33':
    dependencies:
      '@types/yargs-parser': 21.0.3

  ansi-colors@4.1.3: {}

  ansi-escapes@4.3.2:
    dependencies:
      type-fest: 0.21.3

  ansi-regex@5.0.1: {}

  ansi-regex@6.1.0: {}

  ansi-styles@3.2.1:
    dependencies:
      color-convert: 1.9.3

  ansi-styles@4.3.0:
    dependencies:
      color-convert: 2.0.1

  ansi-styles@5.2.0: {}

  ansi-styles@6.2.1: {}

  any-promise@1.3.0: {}

  anymatch@3.1.3:
    dependencies:
      normalize-path: 3.0.0
      picomatch: 2.3.1

  argparse@1.0.10:
    dependencies:
      sprintf-js: 1.0.3

  array-union@2.1.0: {}

  babel-jest@29.7.0(@babel/core@7.25.8):
    dependencies:
      '@babel/core': 7.25.8
      '@jest/transform': 29.7.0
      '@types/babel__core': 7.20.5
      babel-plugin-istanbul: 6.1.1
      babel-preset-jest: 29.6.3(@babel/core@7.25.8)
      chalk: 4.1.2
      graceful-fs: 4.2.11
      slash: 3.0.0
    transitivePeerDependencies:
      - supports-color

  babel-plugin-istanbul@6.1.1:
    dependencies:
      '@babel/helper-plugin-utils': 7.25.7
      '@istanbuljs/load-nyc-config': 1.1.0
      '@istanbuljs/schema': 0.1.3
      istanbul-lib-instrument: 5.2.1
      test-exclude: 6.0.0
    transitivePeerDependencies:
      - supports-color

  babel-plugin-jest-hoist@29.6.3:
    dependencies:
      '@babel/template': 7.25.7
      '@babel/types': 7.25.8
      '@types/babel__core': 7.20.5
      '@types/babel__traverse': 7.20.6

  babel-plugin-polyfill-corejs2@0.4.11(@babel/core@7.25.8):
    dependencies:
      '@babel/compat-data': 7.25.8
      '@babel/core': 7.25.8
      '@babel/helper-define-polyfill-provider': 0.6.2(@babel/core@7.25.8)
      semver: 6.3.1
    transitivePeerDependencies:
      - supports-color

  babel-plugin-polyfill-corejs3@0.10.6(@babel/core@7.25.8):
    dependencies:
      '@babel/core': 7.25.8
      '@babel/helper-define-polyfill-provider': 0.6.2(@babel/core@7.25.8)
      core-js-compat: 3.38.1
    transitivePeerDependencies:
      - supports-color

  babel-plugin-polyfill-regenerator@0.6.2(@babel/core@7.25.8):
    dependencies:
      '@babel/core': 7.25.8
      '@babel/helper-define-polyfill-provider': 0.6.2(@babel/core@7.25.8)
    transitivePeerDependencies:
      - supports-color

  babel-preset-current-node-syntax@1.1.0(@babel/core@7.25.8):
    dependencies:
      '@babel/core': 7.25.8
      '@babel/plugin-syntax-async-generators': 7.8.4(@babel/core@7.25.8)
      '@babel/plugin-syntax-bigint': 7.8.3(@babel/core@7.25.8)
      '@babel/plugin-syntax-class-properties': 7.12.13(@babel/core@7.25.8)
      '@babel/plugin-syntax-class-static-block': 7.14.5(@babel/core@7.25.8)
      '@babel/plugin-syntax-import-attributes': 7.25.7(@babel/core@7.25.8)
      '@babel/plugin-syntax-import-meta': 7.10.4(@babel/core@7.25.8)
      '@babel/plugin-syntax-json-strings': 7.8.3(@babel/core@7.25.8)
      '@babel/plugin-syntax-logical-assignment-operators': 7.10.4(@babel/core@7.25.8)
      '@babel/plugin-syntax-nullish-coalescing-operator': 7.8.3(@babel/core@7.25.8)
      '@babel/plugin-syntax-numeric-separator': 7.10.4(@babel/core@7.25.8)
      '@babel/plugin-syntax-object-rest-spread': 7.8.3(@babel/core@7.25.8)
      '@babel/plugin-syntax-optional-catch-binding': 7.8.3(@babel/core@7.25.8)
      '@babel/plugin-syntax-optional-chaining': 7.8.3(@babel/core@7.25.8)
      '@babel/plugin-syntax-private-property-in-object': 7.14.5(@babel/core@7.25.8)
      '@babel/plugin-syntax-top-level-await': 7.14.5(@babel/core@7.25.8)

  babel-preset-jest@29.6.3(@babel/core@7.25.8):
    dependencies:
      '@babel/core': 7.25.8
      babel-plugin-jest-hoist: 29.6.3
      babel-preset-current-node-syntax: 1.1.0(@babel/core@7.25.8)

  balanced-match@1.0.2: {}

  better-path-resolve@1.0.0:
    dependencies:
      is-windows: 1.0.2

  binary-extensions@2.3.0: {}

  brace-expansion@1.1.11:
    dependencies:
      balanced-match: 1.0.2
      concat-map: 0.0.1

  brace-expansion@2.0.1:
    dependencies:
      balanced-match: 1.0.2

  braces@3.0.3:
    dependencies:
      fill-range: 7.1.1

  browserslist@4.24.0:
    dependencies:
      caniuse-lite: 1.0.30001668
      electron-to-chromium: 1.5.35
      node-releases: 2.0.18
      update-browserslist-db: 1.1.1(browserslist@4.24.0)

  bser@2.1.1:
    dependencies:
      node-int64: 0.4.0

  buffer-from@1.1.2: {}

  bundle-require@5.0.0(esbuild@0.23.1):
    dependencies:
      esbuild: 0.23.1
      load-tsconfig: 0.2.5

  cac@6.7.14: {}

  callsites@3.1.0: {}

  camelcase@5.3.1: {}

  camelcase@6.3.0: {}

  caniuse-lite@1.0.30001668: {}

  chalk@2.4.2:
    dependencies:
      ansi-styles: 3.2.1
      escape-string-regexp: 1.0.5
      supports-color: 5.5.0

  chalk@4.1.2:
    dependencies:
      ansi-styles: 4.3.0
      supports-color: 7.2.0

  char-regex@1.0.2: {}

  chardet@0.7.0: {}

  chokidar@3.6.0:
    dependencies:
      anymatch: 3.1.3
      braces: 3.0.3
      glob-parent: 5.1.2
      is-binary-path: 2.1.0
      is-glob: 4.0.3
      normalize-path: 3.0.0
      readdirp: 3.6.0
    optionalDependencies:
      fsevents: 2.3.3

  ci-info@3.9.0: {}

  cjs-module-lexer@1.4.1: {}

  cliui@8.0.1:
    dependencies:
      string-width: 4.2.3
      strip-ansi: 6.0.1
      wrap-ansi: 7.0.0

  co@4.6.0: {}

  collect-v8-coverage@1.0.2: {}

  color-convert@1.9.3:
    dependencies:
      color-name: 1.1.3

  color-convert@2.0.1:
    dependencies:
      color-name: 1.1.4

  color-name@1.1.3: {}

  color-name@1.1.4: {}

  commander@4.1.1: {}

  concat-map@0.0.1: {}

  consola@3.2.3: {}

  convert-source-map@2.0.0: {}

  core-js-compat@3.38.1:
    dependencies:
      browserslist: 4.24.0

  create-jest@29.7.0(@types/node@22.7.5):
    dependencies:
      '@jest/types': 29.6.3
      chalk: 4.1.2
      exit: 0.1.2
      graceful-fs: 4.2.11
      jest-config: 29.7.0(@types/node@22.7.5)
      jest-util: 29.7.0
      prompts: 2.4.2
    transitivePeerDependencies:
      - '@types/node'
      - babel-plugin-macros
      - supports-color
      - ts-node

  cross-spawn@5.1.0:
    dependencies:
      lru-cache: 4.1.5
      shebang-command: 1.2.0
      which: 1.3.1

  cross-spawn@7.0.3:
    dependencies:
      path-key: 3.1.1
      shebang-command: 2.0.0
      which: 2.0.2

  debug@4.3.7:
    dependencies:
      ms: 2.1.3

  dedent@1.5.3: {}

  deepmerge@4.3.1: {}

  detect-indent@6.1.0: {}

  detect-newline@3.1.0: {}

  diff-sequences@29.6.3: {}

  dir-glob@3.0.1:
    dependencies:
      path-type: 4.0.0

  eastasianwidth@0.2.0: {}

  electron-to-chromium@1.5.35: {}

  emittery@0.13.1: {}

  emoji-regex@8.0.0: {}

  emoji-regex@9.2.2: {}

  enquirer@2.4.1:
    dependencies:
      ansi-colors: 4.1.3
      strip-ansi: 6.0.1

  error-ex@1.3.2:
    dependencies:
      is-arrayish: 0.2.1

  esbuild@0.23.1:
    optionalDependencies:
      '@esbuild/aix-ppc64': 0.23.1
      '@esbuild/android-arm': 0.23.1
      '@esbuild/android-arm64': 0.23.1
      '@esbuild/android-x64': 0.23.1
      '@esbuild/darwin-arm64': 0.23.1
      '@esbuild/darwin-x64': 0.23.1
      '@esbuild/freebsd-arm64': 0.23.1
      '@esbuild/freebsd-x64': 0.23.1
      '@esbuild/linux-arm': 0.23.1
      '@esbuild/linux-arm64': 0.23.1
      '@esbuild/linux-ia32': 0.23.1
      '@esbuild/linux-loong64': 0.23.1
      '@esbuild/linux-mips64el': 0.23.1
      '@esbuild/linux-ppc64': 0.23.1
      '@esbuild/linux-riscv64': 0.23.1
      '@esbuild/linux-s390x': 0.23.1
      '@esbuild/linux-x64': 0.23.1
      '@esbuild/netbsd-x64': 0.23.1
      '@esbuild/openbsd-arm64': 0.23.1
      '@esbuild/openbsd-x64': 0.23.1
      '@esbuild/sunos-x64': 0.23.1
      '@esbuild/win32-arm64': 0.23.1
      '@esbuild/win32-ia32': 0.23.1
      '@esbuild/win32-x64': 0.23.1

  escalade@3.2.0: {}

  escape-string-regexp@1.0.5: {}

  escape-string-regexp@2.0.0: {}

  esprima@4.0.1: {}

  esutils@2.0.3: {}

  execa@5.1.1:
    dependencies:
      cross-spawn: 7.0.3
      get-stream: 6.0.1
      human-signals: 2.1.0
      is-stream: 2.0.1
      merge-stream: 2.0.0
      npm-run-path: 4.0.1
      onetime: 5.1.2
      signal-exit: 3.0.7
      strip-final-newline: 2.0.0

  exit@0.1.2: {}

  expect@29.7.0:
    dependencies:
      '@jest/expect-utils': 29.7.0
      jest-get-type: 29.6.3
      jest-matcher-utils: 29.7.0
      jest-message-util: 29.7.0
      jest-util: 29.7.0

  extendable-error@0.1.7: {}

  external-editor@3.1.0:
    dependencies:
      chardet: 0.7.0
      iconv-lite: 0.4.24
      tmp: 0.0.33

  fast-glob@3.3.2:
    dependencies:
      '@nodelib/fs.stat': 2.0.5
      '@nodelib/fs.walk': 1.2.8
      glob-parent: 5.1.2
      merge2: 1.4.1
      micromatch: 4.0.8

  fast-json-stable-stringify@2.1.0: {}

  fastq@1.17.1:
    dependencies:
      reusify: 1.0.4

  fb-watchman@2.0.2:
    dependencies:
      bser: 2.1.1

  fdir@6.4.0(picomatch@4.0.2):
    optionalDependencies:
      picomatch: 4.0.2

  fill-range@7.1.1:
    dependencies:
      to-regex-range: 5.0.1

  find-up@4.1.0:
    dependencies:
      locate-path: 5.0.0
      path-exists: 4.0.0

  foreground-child@3.3.0:
    dependencies:
      cross-spawn: 7.0.3
      signal-exit: 4.1.0

  fs-extra@7.0.1:
    dependencies:
      graceful-fs: 4.2.11
      jsonfile: 4.0.0
      universalify: 0.1.2

  fs-extra@8.1.0:
    dependencies:
      graceful-fs: 4.2.11
      jsonfile: 4.0.0
      universalify: 0.1.2

  fs.realpath@1.0.0: {}

  fsevents@2.3.3:
    optional: true

  function-bind@1.1.2: {}

  gensync@1.0.0-beta.2: {}

  get-caller-file@2.0.5: {}

  get-package-type@0.1.0: {}

  get-stream@6.0.1: {}

  glob-parent@5.1.2:
    dependencies:
      is-glob: 4.0.3

  glob@10.4.5:
    dependencies:
      foreground-child: 3.3.0
      jackspeak: 3.4.3
      minimatch: 9.0.5
      minipass: 7.1.2
      package-json-from-dist: 1.0.1
      path-scurry: 1.11.1

  glob@7.2.3:
    dependencies:
      fs.realpath: 1.0.0
      inflight: 1.0.6
      inherits: 2.0.4
      minimatch: 3.1.2
      once: 1.4.0
      path-is-absolute: 1.0.1

  globals@11.12.0: {}

  globby@11.1.0:
    dependencies:
      array-union: 2.1.0
      dir-glob: 3.0.1
      fast-glob: 3.3.2
      ignore: 5.3.2
      merge2: 1.4.1
      slash: 3.0.0

  graceful-fs@4.2.11: {}

  has-flag@3.0.0: {}

  has-flag@4.0.0: {}

  hasown@2.0.2:
    dependencies:
      function-bind: 1.1.2

  html-escaper@2.0.2: {}

  human-id@1.0.2: {}

  human-signals@2.1.0: {}

  iconv-lite@0.4.24:
    dependencies:
      safer-buffer: 2.1.2

  ignore@5.3.2: {}

  import-local@3.2.0:
    dependencies:
      pkg-dir: 4.2.0
      resolve-cwd: 3.0.0

  imurmurhash@0.1.4: {}

  inflight@1.0.6:
    dependencies:
      once: 1.4.0
      wrappy: 1.0.2

  inherits@2.0.4: {}

  is-arrayish@0.2.1: {}

  is-binary-path@2.1.0:
    dependencies:
      binary-extensions: 2.3.0

  is-core-module@2.15.1:
    dependencies:
      hasown: 2.0.2

  is-extglob@2.1.1: {}

  is-fullwidth-code-point@3.0.0: {}

  is-generator-fn@2.1.0: {}

  is-glob@4.0.3:
    dependencies:
      is-extglob: 2.1.1

  is-number@7.0.0: {}

  is-stream@2.0.1: {}

  is-subdir@1.2.0:
    dependencies:
      better-path-resolve: 1.0.0

  is-windows@1.0.2: {}

  isexe@2.0.0: {}

  istanbul-lib-coverage@3.2.2: {}

  istanbul-lib-instrument@5.2.1:
    dependencies:
      '@babel/core': 7.25.8
      '@babel/parser': 7.25.8
      '@istanbuljs/schema': 0.1.3
      istanbul-lib-coverage: 3.2.2
      semver: 6.3.1
    transitivePeerDependencies:
      - supports-color

  istanbul-lib-instrument@6.0.3:
    dependencies:
      '@babel/core': 7.25.8
      '@babel/parser': 7.25.8
      '@istanbuljs/schema': 0.1.3
      istanbul-lib-coverage: 3.2.2
      semver: 7.6.3
    transitivePeerDependencies:
      - supports-color

  istanbul-lib-report@3.0.1:
    dependencies:
      istanbul-lib-coverage: 3.2.2
      make-dir: 4.0.0
      supports-color: 7.2.0

  istanbul-lib-source-maps@4.0.1:
    dependencies:
      debug: 4.3.7
      istanbul-lib-coverage: 3.2.2
      source-map: 0.6.1
    transitivePeerDependencies:
      - supports-color

  istanbul-reports@3.1.7:
    dependencies:
      html-escaper: 2.0.2
      istanbul-lib-report: 3.0.1

  jackspeak@3.4.3:
    dependencies:
      '@isaacs/cliui': 8.0.2
    optionalDependencies:
      '@pkgjs/parseargs': 0.11.0

  jest-changed-files@29.7.0:
    dependencies:
      execa: 5.1.1
      jest-util: 29.7.0
      p-limit: 3.1.0

  jest-circus@29.7.0:
    dependencies:
      '@jest/environment': 29.7.0
      '@jest/expect': 29.7.0
      '@jest/test-result': 29.7.0
      '@jest/types': 29.6.3
      '@types/node': 22.7.5
      chalk: 4.1.2
      co: 4.6.0
      dedent: 1.5.3
      is-generator-fn: 2.1.0
      jest-each: 29.7.0
      jest-matcher-utils: 29.7.0
      jest-message-util: 29.7.0
      jest-runtime: 29.7.0
      jest-snapshot: 29.7.0
      jest-util: 29.7.0
      p-limit: 3.1.0
      pretty-format: 29.7.0
      pure-rand: 6.1.0
      slash: 3.0.0
      stack-utils: 2.0.6
    transitivePeerDependencies:
      - babel-plugin-macros
      - supports-color

  jest-cli@29.7.0(@types/node@22.7.5):
    dependencies:
      '@jest/core': 29.7.0
      '@jest/test-result': 29.7.0
      '@jest/types': 29.6.3
      chalk: 4.1.2
      create-jest: 29.7.0(@types/node@22.7.5)
      exit: 0.1.2
      import-local: 3.2.0
      jest-config: 29.7.0(@types/node@22.7.5)
      jest-util: 29.7.0
      jest-validate: 29.7.0
      yargs: 17.7.2
    transitivePeerDependencies:
      - '@types/node'
      - babel-plugin-macros
      - supports-color
      - ts-node

  jest-config@29.7.0(@types/node@22.7.5):
    dependencies:
      '@babel/core': 7.25.8
      '@jest/test-sequencer': 29.7.0
      '@jest/types': 29.6.3
      babel-jest: 29.7.0(@babel/core@7.25.8)
      chalk: 4.1.2
      ci-info: 3.9.0
      deepmerge: 4.3.1
      glob: 7.2.3
      graceful-fs: 4.2.11
      jest-circus: 29.7.0
      jest-environment-node: 29.7.0
      jest-get-type: 29.6.3
      jest-regex-util: 29.6.3
      jest-resolve: 29.7.0
      jest-runner: 29.7.0
      jest-util: 29.7.0
      jest-validate: 29.7.0
      micromatch: 4.0.8
      parse-json: 5.2.0
      pretty-format: 29.7.0
      slash: 3.0.0
      strip-json-comments: 3.1.1
    optionalDependencies:
      '@types/node': 22.7.5
    transitivePeerDependencies:
      - babel-plugin-macros
      - supports-color

  jest-diff@29.7.0:
    dependencies:
      chalk: 4.1.2
      diff-sequences: 29.6.3
      jest-get-type: 29.6.3
      pretty-format: 29.7.0

  jest-docblock@29.7.0:
    dependencies:
      detect-newline: 3.1.0

  jest-each@29.7.0:
    dependencies:
      '@jest/types': 29.6.3
      chalk: 4.1.2
      jest-get-type: 29.6.3
      jest-util: 29.7.0
      pretty-format: 29.7.0

  jest-environment-node@29.7.0:
    dependencies:
      '@jest/environment': 29.7.0
      '@jest/fake-timers': 29.7.0
      '@jest/types': 29.6.3
      '@types/node': 22.7.5
      jest-mock: 29.7.0
      jest-util: 29.7.0

  jest-get-type@29.6.3: {}

  jest-haste-map@29.7.0:
    dependencies:
      '@jest/types': 29.6.3
      '@types/graceful-fs': 4.1.9
      '@types/node': 22.7.5
      anymatch: 3.1.3
      fb-watchman: 2.0.2
      graceful-fs: 4.2.11
      jest-regex-util: 29.6.3
      jest-util: 29.7.0
      jest-worker: 29.7.0
      micromatch: 4.0.8
      walker: 1.0.8
    optionalDependencies:
      fsevents: 2.3.3

  jest-leak-detector@29.7.0:
    dependencies:
      jest-get-type: 29.6.3
      pretty-format: 29.7.0

  jest-matcher-utils@29.7.0:
    dependencies:
      chalk: 4.1.2
      jest-diff: 29.7.0
      jest-get-type: 29.6.3
      pretty-format: 29.7.0

  jest-message-util@29.7.0:
    dependencies:
      '@babel/code-frame': 7.25.7
      '@jest/types': 29.6.3
      '@types/stack-utils': 2.0.3
      chalk: 4.1.2
      graceful-fs: 4.2.11
      micromatch: 4.0.8
      pretty-format: 29.7.0
      slash: 3.0.0
      stack-utils: 2.0.6

  jest-mock@29.7.0:
    dependencies:
      '@jest/types': 29.6.3
      '@types/node': 22.7.5
      jest-util: 29.7.0

  jest-pnp-resolver@1.2.3(jest-resolve@29.7.0):
    optionalDependencies:
      jest-resolve: 29.7.0

  jest-regex-util@29.6.3: {}

  jest-resolve-dependencies@29.7.0:
    dependencies:
      jest-regex-util: 29.6.3
      jest-snapshot: 29.7.0
    transitivePeerDependencies:
      - supports-color

  jest-resolve@29.7.0:
    dependencies:
      chalk: 4.1.2
      graceful-fs: 4.2.11
      jest-haste-map: 29.7.0
      jest-pnp-resolver: 1.2.3(jest-resolve@29.7.0)
      jest-util: 29.7.0
      jest-validate: 29.7.0
      resolve: 1.22.8
      resolve.exports: 2.0.2
      slash: 3.0.0

  jest-runner@29.7.0:
    dependencies:
      '@jest/console': 29.7.0
      '@jest/environment': 29.7.0
      '@jest/test-result': 29.7.0
      '@jest/transform': 29.7.0
      '@jest/types': 29.6.3
      '@types/node': 22.7.5
      chalk: 4.1.2
      emittery: 0.13.1
      graceful-fs: 4.2.11
      jest-docblock: 29.7.0
      jest-environment-node: 29.7.0
      jest-haste-map: 29.7.0
      jest-leak-detector: 29.7.0
      jest-message-util: 29.7.0
      jest-resolve: 29.7.0
      jest-runtime: 29.7.0
      jest-util: 29.7.0
      jest-watcher: 29.7.0
      jest-worker: 29.7.0
      p-limit: 3.1.0
      source-map-support: 0.5.13
    transitivePeerDependencies:
      - supports-color

  jest-runtime@29.7.0:
    dependencies:
      '@jest/environment': 29.7.0
      '@jest/fake-timers': 29.7.0
      '@jest/globals': 29.7.0
      '@jest/source-map': 29.6.3
      '@jest/test-result': 29.7.0
      '@jest/transform': 29.7.0
      '@jest/types': 29.6.3
      '@types/node': 22.7.5
      chalk: 4.1.2
      cjs-module-lexer: 1.4.1
      collect-v8-coverage: 1.0.2
      glob: 7.2.3
      graceful-fs: 4.2.11
      jest-haste-map: 29.7.0
      jest-message-util: 29.7.0
      jest-mock: 29.7.0
      jest-regex-util: 29.6.3
      jest-resolve: 29.7.0
      jest-snapshot: 29.7.0
      jest-util: 29.7.0
      slash: 3.0.0
      strip-bom: 4.0.0
    transitivePeerDependencies:
      - supports-color

  jest-snapshot@29.7.0:
    dependencies:
      '@babel/core': 7.25.8
      '@babel/generator': 7.25.7
      '@babel/plugin-syntax-jsx': 7.25.7(@babel/core@7.25.8)
      '@babel/plugin-syntax-typescript': 7.25.7(@babel/core@7.25.8)
      '@babel/types': 7.25.8
      '@jest/expect-utils': 29.7.0
      '@jest/transform': 29.7.0
      '@jest/types': 29.6.3
      babel-preset-current-node-syntax: 1.1.0(@babel/core@7.25.8)
      chalk: 4.1.2
      expect: 29.7.0
      graceful-fs: 4.2.11
      jest-diff: 29.7.0
      jest-get-type: 29.6.3
      jest-matcher-utils: 29.7.0
      jest-message-util: 29.7.0
      jest-util: 29.7.0
      natural-compare: 1.4.0
      pretty-format: 29.7.0
      semver: 7.6.3
    transitivePeerDependencies:
      - supports-color

  jest-util@29.7.0:
    dependencies:
      '@jest/types': 29.6.3
      '@types/node': 22.7.5
      chalk: 4.1.2
      ci-info: 3.9.0
      graceful-fs: 4.2.11
      picomatch: 2.3.1

  jest-validate@29.7.0:
    dependencies:
      '@jest/types': 29.6.3
      camelcase: 6.3.0
      chalk: 4.1.2
      jest-get-type: 29.6.3
      leven: 3.1.0
      pretty-format: 29.7.0

  jest-watcher@29.7.0:
    dependencies:
      '@jest/test-result': 29.7.0
      '@jest/types': 29.6.3
      '@types/node': 22.7.5
      ansi-escapes: 4.3.2
      chalk: 4.1.2
      emittery: 0.13.1
      jest-util: 29.7.0
      string-length: 4.0.2

  jest-worker@29.7.0:
    dependencies:
      '@types/node': 22.7.5
      jest-util: 29.7.0
      merge-stream: 2.0.0
      supports-color: 8.1.1

  jest@29.7.0(@types/node@22.7.5):
    dependencies:
      '@jest/core': 29.7.0
      '@jest/types': 29.6.3
      import-local: 3.2.0
      jest-cli: 29.7.0(@types/node@22.7.5)
    transitivePeerDependencies:
      - '@types/node'
      - babel-plugin-macros
      - supports-color
      - ts-node

  joycon@3.1.1: {}

  js-tokens@4.0.0: {}

  js-yaml@3.14.1:
    dependencies:
      argparse: 1.0.10
      esprima: 4.0.1

  jsesc@3.0.2: {}

  json-parse-even-better-errors@2.3.1: {}

  json5@2.2.3: {}

  jsonfile@4.0.0:
    optionalDependencies:
      graceful-fs: 4.2.11

  kleur@3.0.3: {}

  leven@3.1.0: {}

  lilconfig@3.1.2: {}

  lines-and-columns@1.2.4: {}

  load-tsconfig@0.2.5: {}

  locate-path@5.0.0:
    dependencies:
      p-locate: 4.1.0

  lodash.debounce@4.0.8: {}

  lodash.sortby@4.7.0: {}

  lodash.startcase@4.4.0: {}

  lru-cache@10.4.3: {}

  lru-cache@4.1.5:
    dependencies:
      pseudomap: 1.0.2
      yallist: 2.1.2

  lru-cache@5.1.1:
    dependencies:
      yallist: 3.1.1

  make-dir@4.0.0:
    dependencies:
      semver: 7.6.3

  makeerror@1.0.12:
    dependencies:
      tmpl: 1.0.5

  merge-stream@2.0.0: {}

  merge2@1.4.1: {}

  micromatch@4.0.8:
    dependencies:
      braces: 3.0.3
      picomatch: 2.3.1

  mimic-fn@2.1.0: {}

  minimatch@3.1.2:
    dependencies:
      brace-expansion: 1.1.11

  minimatch@9.0.5:
    dependencies:
      brace-expansion: 2.0.1

  minipass@7.1.2: {}

  mri@1.2.0: {}

  ms@2.1.3: {}

  mz@2.7.0:
    dependencies:
      any-promise: 1.3.0
      object-assign: 4.1.1
      thenify-all: 1.6.0

  natural-compare@1.4.0: {}

  node-int64@0.4.0: {}

  node-releases@2.0.18: {}

  normalize-path@3.0.0: {}

  npm-run-path@4.0.1:
    dependencies:
      path-key: 3.1.1

  object-assign@4.1.1: {}

  once@1.4.0:
    dependencies:
      wrappy: 1.0.2

  onetime@5.1.2:
    dependencies:
      mimic-fn: 2.1.0

  os-tmpdir@1.0.2: {}

  outdent@0.5.0: {}

  p-filter@2.1.0:
    dependencies:
      p-map: 2.1.0

  p-limit@2.3.0:
    dependencies:
      p-try: 2.2.0

  p-limit@3.1.0:
    dependencies:
      yocto-queue: 0.1.0

  p-locate@4.1.0:
    dependencies:
      p-limit: 2.3.0

  p-map@2.1.0: {}

  p-try@2.2.0: {}

  package-json-from-dist@1.0.1: {}

  package-manager-detector@0.2.2: {}

  parse-json@5.2.0:
    dependencies:
      '@babel/code-frame': 7.25.7
      error-ex: 1.3.2
      json-parse-even-better-errors: 2.3.1
      lines-and-columns: 1.2.4

  path-exists@4.0.0: {}

  path-is-absolute@1.0.1: {}

  path-key@3.1.1: {}

  path-parse@1.0.7: {}

  path-scurry@1.11.1:
    dependencies:
      lru-cache: 10.4.3
      minipass: 7.1.2

  path-type@4.0.0: {}

  picocolors@1.1.0: {}

  picomatch@2.3.1: {}

  picomatch@4.0.2: {}

  pify@4.0.1: {}

  pirates@4.0.6: {}

  pkg-dir@4.2.0:
    dependencies:
      find-up: 4.1.0

  postcss-load-config@6.0.1:
    dependencies:
      lilconfig: 3.1.2

  prettier@2.8.8: {}

  pretty-format@29.7.0:
    dependencies:
      '@jest/schemas': 29.6.3
      ansi-styles: 5.2.0
      react-is: 18.3.1

  prompts@2.4.2:
    dependencies:
      kleur: 3.0.3
      sisteransi: 1.0.5

  pseudomap@1.0.2: {}

  punycode@2.3.1: {}

  pure-rand@6.1.0: {}

  queue-microtask@1.2.3: {}

  react-is@18.3.1: {}

  read-yaml-file@1.1.0:
    dependencies:
      graceful-fs: 4.2.11
      js-yaml: 3.14.1
      pify: 4.0.1
      strip-bom: 3.0.0

  readdirp@3.6.0:
    dependencies:
      picomatch: 2.3.1

  regenerate-unicode-properties@10.2.0:
    dependencies:
      regenerate: 1.4.2

  regenerate@1.4.2: {}

  regenerator-runtime@0.14.1: {}

  regenerator-transform@0.15.2:
    dependencies:
      '@babel/runtime': 7.25.7

  regexpu-core@6.1.1:
    dependencies:
      regenerate: 1.4.2
      regenerate-unicode-properties: 10.2.0
      regjsgen: 0.8.0
      regjsparser: 0.11.1
      unicode-match-property-ecmascript: 2.0.0
      unicode-match-property-value-ecmascript: 2.2.0

  regjsgen@0.8.0: {}

  regjsparser@0.11.1:
    dependencies:
      jsesc: 3.0.2

  require-directory@2.1.1: {}

  resolve-cwd@3.0.0:
    dependencies:
      resolve-from: 5.0.0

  resolve-from@5.0.0: {}

  resolve.exports@2.0.2: {}

  resolve@1.22.8:
    dependencies:
      is-core-module: 2.15.1
      path-parse: 1.0.7
      supports-preserve-symlinks-flag: 1.0.0

  reusify@1.0.4: {}

  rollup@4.24.0:
    dependencies:
      '@types/estree': 1.0.6
    optionalDependencies:
      '@rollup/rollup-android-arm-eabi': 4.24.0
      '@rollup/rollup-android-arm64': 4.24.0
      '@rollup/rollup-darwin-arm64': 4.24.0
      '@rollup/rollup-darwin-x64': 4.24.0
      '@rollup/rollup-linux-arm-gnueabihf': 4.24.0
      '@rollup/rollup-linux-arm-musleabihf': 4.24.0
      '@rollup/rollup-linux-arm64-gnu': 4.24.0
      '@rollup/rollup-linux-arm64-musl': 4.24.0
      '@rollup/rollup-linux-powerpc64le-gnu': 4.24.0
      '@rollup/rollup-linux-riscv64-gnu': 4.24.0
      '@rollup/rollup-linux-s390x-gnu': 4.24.0
      '@rollup/rollup-linux-x64-gnu': 4.24.0
      '@rollup/rollup-linux-x64-musl': 4.24.0
      '@rollup/rollup-win32-arm64-msvc': 4.24.0
      '@rollup/rollup-win32-ia32-msvc': 4.24.0
      '@rollup/rollup-win32-x64-msvc': 4.24.0
      fsevents: 2.3.3

  run-parallel@1.2.0:
    dependencies:
      queue-microtask: 1.2.3

  safer-buffer@2.1.2: {}

  semver@6.3.1: {}

  semver@7.6.3: {}

  shebang-command@1.2.0:
    dependencies:
      shebang-regex: 1.0.0

  shebang-command@2.0.0:
    dependencies:
      shebang-regex: 3.0.0

  shebang-regex@1.0.0: {}

  shebang-regex@3.0.0: {}

  signal-exit@3.0.7: {}

  signal-exit@4.1.0: {}

  sisteransi@1.0.5: {}

  slash@3.0.0: {}

  source-map-support@0.5.13:
    dependencies:
      buffer-from: 1.1.2
      source-map: 0.6.1

  source-map@0.6.1: {}

  source-map@0.8.0-beta.0:
    dependencies:
      whatwg-url: 7.1.0

  spawndamnit@2.0.0:
    dependencies:
      cross-spawn: 5.1.0
      signal-exit: 3.0.7

  sprintf-js@1.0.3: {}

  stack-utils@2.0.6:
    dependencies:
      escape-string-regexp: 2.0.0

  string-length@4.0.2:
    dependencies:
      char-regex: 1.0.2
      strip-ansi: 6.0.1

  string-width@4.2.3:
    dependencies:
      emoji-regex: 8.0.0
      is-fullwidth-code-point: 3.0.0
      strip-ansi: 6.0.1

  string-width@5.1.2:
    dependencies:
      eastasianwidth: 0.2.0
      emoji-regex: 9.2.2
      strip-ansi: 7.1.0

  strip-ansi@6.0.1:
    dependencies:
      ansi-regex: 5.0.1

  strip-ansi@7.1.0:
    dependencies:
      ansi-regex: 6.1.0

  strip-bom@3.0.0: {}

  strip-bom@4.0.0: {}

  strip-final-newline@2.0.0: {}

  strip-json-comments@3.1.1: {}

  sucrase@3.35.0:
    dependencies:
      '@jridgewell/gen-mapping': 0.3.5
      commander: 4.1.1
      glob: 10.4.5
      lines-and-columns: 1.2.4
      mz: 2.7.0
      pirates: 4.0.6
      ts-interface-checker: 0.1.13

  supports-color@5.5.0:
    dependencies:
      has-flag: 3.0.0

  supports-color@7.2.0:
    dependencies:
      has-flag: 4.0.0

  supports-color@8.1.1:
    dependencies:
      has-flag: 4.0.0

  supports-preserve-symlinks-flag@1.0.0: {}

  term-size@2.2.1: {}

  test-exclude@6.0.0:
    dependencies:
      '@istanbuljs/schema': 0.1.3
      glob: 7.2.3
      minimatch: 3.1.2

  thenify-all@1.6.0:
    dependencies:
      thenify: 3.3.1

  thenify@3.3.1:
    dependencies:
      any-promise: 1.3.0

  tinyglobby@0.2.9:
    dependencies:
      fdir: 6.4.0(picomatch@4.0.2)
      picomatch: 4.0.2

  tmp@0.0.33:
    dependencies:
      os-tmpdir: 1.0.2

  tmpl@1.0.5: {}

  to-fast-properties@2.0.0: {}

  to-regex-range@5.0.1:
    dependencies:
      is-number: 7.0.0

  tr46@1.0.1:
    dependencies:
      punycode: 2.3.1

  tree-kill@1.2.2: {}

  ts-interface-checker@0.1.13: {}

  tsup@8.3.0(typescript@5.6.2):
    dependencies:
      bundle-require: 5.0.0(esbuild@0.23.1)
      cac: 6.7.14
      chokidar: 3.6.0
      consola: 3.2.3
      debug: 4.3.7
      esbuild: 0.23.1
      execa: 5.1.1
      joycon: 3.1.1
      picocolors: 1.1.0
      postcss-load-config: 6.0.1
      resolve-from: 5.0.0
      rollup: 4.24.0
      source-map: 0.8.0-beta.0
      sucrase: 3.35.0
      tinyglobby: 0.2.9
      tree-kill: 1.2.2
    optionalDependencies:
      typescript: 5.6.2
    transitivePeerDependencies:
      - jiti
      - supports-color
      - tsx
      - yaml

  type-detect@4.0.8: {}

  type-fest@0.21.3: {}

  typescript@5.6.2: {}

  undici-types@6.19.8: {}

  unicode-canonical-property-names-ecmascript@2.0.1: {}

  unicode-match-property-ecmascript@2.0.0:
    dependencies:
      unicode-canonical-property-names-ecmascript: 2.0.1
      unicode-property-aliases-ecmascript: 2.1.0

  unicode-match-property-value-ecmascript@2.2.0: {}

  unicode-property-aliases-ecmascript@2.1.0: {}

  universalify@0.1.2: {}

  update-browserslist-db@1.1.1(browserslist@4.24.0):
    dependencies:
      browserslist: 4.24.0
      escalade: 3.2.0
      picocolors: 1.1.0

  v8-to-istanbul@9.3.0:
    dependencies:
      '@jridgewell/trace-mapping': 0.3.25
      '@types/istanbul-lib-coverage': 2.0.6
      convert-source-map: 2.0.0

  walker@1.0.8:
    dependencies:
      makeerror: 1.0.12

  webidl-conversions@4.0.2: {}

  whatwg-url@7.1.0:
    dependencies:
      lodash.sortby: 4.7.0
      tr46: 1.0.1
      webidl-conversions: 4.0.2

  which@1.3.1:
    dependencies:
      isexe: 2.0.0

  which@2.0.2:
    dependencies:
      isexe: 2.0.0

  wrap-ansi@7.0.0:
    dependencies:
      ansi-styles: 4.3.0
      string-width: 4.2.3
      strip-ansi: 6.0.1

  wrap-ansi@8.1.0:
    dependencies:
      ansi-styles: 6.2.1
      string-width: 5.1.2
      strip-ansi: 7.1.0

  wrappy@1.0.2: {}

  write-file-atomic@4.0.2:
    dependencies:
      imurmurhash: 0.1.4
      signal-exit: 3.0.7

  y18n@5.0.8: {}

  yallist@2.1.2: {}

  yallist@3.1.1: {}

  yargs-parser@21.1.1: {}

  yargs@17.7.2:
    dependencies:
      cliui: 8.0.1
      escalade: 3.2.0
      get-caller-file: 2.0.5
      require-directory: 2.1.1
      string-width: 4.2.3
      y18n: 5.0.8
      yargs-parser: 21.1.1

  yocto-queue@0.1.0: {}

<<<<<<< HEAD
  zod-to-ts@1.2.0(typescript@5.6.2)(zod@3.23.8):
    dependencies:
      typescript: 5.6.2
      zod: 3.23.8

=======
>>>>>>> dfb4213c
  zod@3.23.8: {}<|MERGE_RESOLUTION|>--- conflicted
+++ resolved
@@ -14,21 +14,15 @@
       '@jest/globals':
         specifier: ^29.7.0
         version: 29.7.0
-<<<<<<< HEAD
+      '@types/node':
+        specifier: ^22.7.5
+        version: 22.7.5
       zod:
         specifier: ^3.23.8
         version: 3.23.8
       zod-to-ts:
         specifier: ^1.2.0
         version: 1.2.0(typescript@5.6.2)(zod@3.23.8)
-=======
-      '@types/node':
-        specifier: ^22.7.5
-        version: 22.7.5
-      zod:
-        specifier: ^3.23.8
-        version: 3.23.8
->>>>>>> dfb4213c
     devDependencies:
       '@babel/core':
         specifier: ^7.25.8
@@ -2394,18 +2388,14 @@
     resolution: {integrity: sha512-rVksvsnNCdJ/ohGc6xgPwyN8eheCxsiLM8mxuE/t/mOVqJewPuO1miLpTHQiRgTKCLexL4MeAFVagts7HmNZ2Q==}
     engines: {node: '>=10'}
 
-<<<<<<< HEAD
   zod-to-ts@1.2.0:
     resolution: {integrity: sha512-x30XE43V+InwGpvTySRNz9kB7qFU8DlyEy7BsSTCHPH1R0QasMmHWZDCzYm6bVXtj/9NNJAZF3jW8rzFvH5OFA==}
     peerDependencies:
       typescript: ^4.9.4 || ^5.0.2
       zod: ^3
 
-=======
->>>>>>> dfb4213c
   zod@3.23.8:
     resolution: {integrity: sha512-XBx9AXhXktjUqnepgTiE5flcKIYWi/rme0Eaj+5Y0lftuGBq+jyRu/md4WnuxqgP1ubdpNCsYEYPxrzVHD8d6g==}
-
 snapshots:
 
   '@ampproject/remapping@2.3.0':
@@ -5161,12 +5151,9 @@
 
   yocto-queue@0.1.0: {}
 
-<<<<<<< HEAD
   zod-to-ts@1.2.0(typescript@5.6.2)(zod@3.23.8):
     dependencies:
       typescript: 5.6.2
       zod: 3.23.8
 
-=======
->>>>>>> dfb4213c
   zod@3.23.8: {}