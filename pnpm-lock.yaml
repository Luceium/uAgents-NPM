lockfileVersion: '9.0'

settings:
  autoInstallPeers: true
  excludeLinksFromLockfile: false

importers:

  .:
    dependencies:
      '@fetchai/uagents':
        specifier: 'file:'
        version: file:(typescript@5.6.2)
      '@jest/globals':
        specifier: ^29.7.0
        version: 29.7.0
      '@types/elliptic':
        specifier: ^6.4.18
        version: 6.4.18
      '@types/node':
        specifier: ^22.7.5
        version: 22.7.5
      bech32:
        specifier: ^2.0.0
        version: 2.0.0
      elliptic:
        specifier: ^6.6.0
        version: 6.6.0
      js-sha256:
        specifier: ^0.11.0
        version: 0.11.0
      zod:
        specifier: ^3.23.8
        version: 3.23.8
      zod-openapi:
        specifier: ^3.3.0
        version: 3.3.0(zod@3.23.8)
      zod-to-ts:
        specifier: ^1.2.0
        version: 1.2.0(typescript@5.6.2)(zod@3.23.8)
    devDependencies:
      '@babel/core':
        specifier: ^7.25.8
        version: 7.25.8
      '@babel/preset-env':
        specifier: ^7.25.8
        version: 7.25.8(@babel/core@7.25.8)
      '@babel/preset-typescript':
        specifier: ^7.25.7
        version: 7.25.7(@babel/core@7.25.8)
      '@changesets/cli':
        specifier: ^2.27.8
        version: 2.27.9
      babel-jest:
        specifier: ^29.7.0
        version: 29.7.0(@babel/core@7.25.8)
      jest:
        specifier: ^29.7.0
        version: 29.7.0(@types/node@22.7.5)
      tsup:
        specifier: ^8.3.0
        version: 8.3.0(typescript@5.6.2)(yaml@2.6.0)
      typescript:
        specifier: ^5.6.2
        version: 5.6.2

packages:

  '@ampproject/remapping@2.3.0':
    resolution: {integrity: sha512-30iZtAPgz+LTIYoeivqYo853f02jBYSd5uGnGpkFV0M3xOt9aN73erkgYAmZU43x4VfqcnLxW9Kpg3R5LC4YYw==}
    engines: {node: '>=6.0.0'}

  '@babel/code-frame@7.25.7':
    resolution: {integrity: sha512-0xZJFNE5XMpENsgfHYTw8FbX4kv53mFLn2i3XPoq69LyhYSCBJtitaHx9QnsVTrsogI4Z3+HtEfZ2/GFPOtf5g==}
    engines: {node: '>=6.9.0'}

  '@babel/compat-data@7.25.7':
    resolution: {integrity: sha512-9ickoLz+hcXCeh7jrcin+/SLWm+GkxE2kTvoYyp38p4WkdFXfQJxDFGWp/YHjiKLPx06z2A7W8XKuqbReXDzsw==}
    engines: {node: '>=6.9.0'}

  '@babel/compat-data@7.25.8':
    resolution: {integrity: sha512-ZsysZyXY4Tlx+Q53XdnOFmqwfB9QDTHYxaZYajWRoBLuLEAwI2UIbtxOjWh/cFaa9IKUlcB+DDuoskLuKu56JA==}
    engines: {node: '>=6.9.0'}

  '@babel/core@7.25.8':
    resolution: {integrity: sha512-Oixnb+DzmRT30qu9d3tJSQkxuygWm32DFykT4bRoORPa9hZ/L4KhVB/XiRm6KG+roIEM7DBQlmg27kw2HZkdZg==}
    engines: {node: '>=6.9.0'}

  '@babel/generator@7.25.7':
    resolution: {integrity: sha512-5Dqpl5fyV9pIAD62yK9P7fcA768uVPUyrQmqpqstHWgMma4feF1x/oFysBCVZLY5wJ2GkMUCdsNDnGZrPoR6rA==}
    engines: {node: '>=6.9.0'}

  '@babel/helper-annotate-as-pure@7.25.7':
    resolution: {integrity: sha512-4xwU8StnqnlIhhioZf1tqnVWeQ9pvH/ujS8hRfw/WOza+/a+1qv69BWNy+oY231maTCWgKWhfBU7kDpsds6zAA==}
    engines: {node: '>=6.9.0'}

  '@babel/helper-builder-binary-assignment-operator-visitor@7.25.7':
    resolution: {integrity: sha512-12xfNeKNH7jubQNm7PAkzlLwEmCs1tfuX3UjIw6vP6QXi+leKh6+LyC/+Ed4EIQermwd58wsyh070yjDHFlNGg==}
    engines: {node: '>=6.9.0'}

  '@babel/helper-compilation-targets@7.25.7':
    resolution: {integrity: sha512-DniTEax0sv6isaw6qSQSfV4gVRNtw2rte8HHM45t9ZR0xILaufBRNkpMifCRiAPyvL4ACD6v0gfCwCmtOQaV4A==}
    engines: {node: '>=6.9.0'}

  '@babel/helper-create-class-features-plugin@7.25.7':
    resolution: {integrity: sha512-bD4WQhbkx80mAyj/WCm4ZHcF4rDxkoLFO6ph8/5/mQ3z4vAzltQXAmbc7GvVJx5H+lk5Mi5EmbTeox5nMGCsbw==}
    engines: {node: '>=6.9.0'}
    peerDependencies:
      '@babel/core': ^7.0.0

  '@babel/helper-create-regexp-features-plugin@7.25.7':
    resolution: {integrity: sha512-byHhumTj/X47wJ6C6eLpK7wW/WBEcnUeb7D0FNc/jFQnQVw7DOso3Zz5u9x/zLrFVkHa89ZGDbkAa1D54NdrCQ==}
    engines: {node: '>=6.9.0'}
    peerDependencies:
      '@babel/core': ^7.0.0

  '@babel/helper-define-polyfill-provider@0.6.2':
    resolution: {integrity: sha512-LV76g+C502biUK6AyZ3LK10vDpDyCzZnhZFXkH1L75zHPj68+qc8Zfpx2th+gzwA2MzyK+1g/3EPl62yFnVttQ==}
    peerDependencies:
      '@babel/core': ^7.4.0 || ^8.0.0-0 <8.0.0

  '@babel/helper-member-expression-to-functions@7.25.7':
    resolution: {integrity: sha512-O31Ssjd5K6lPbTX9AAYpSKrZmLeagt9uwschJd+Ixo6QiRyfpvgtVQp8qrDR9UNFjZ8+DO34ZkdrN+BnPXemeA==}
    engines: {node: '>=6.9.0'}

  '@babel/helper-module-imports@7.25.7':
    resolution: {integrity: sha512-o0xCgpNmRohmnoWKQ0Ij8IdddjyBFE4T2kagL/x6M3+4zUgc+4qTOUBoNe4XxDskt1HPKO007ZPiMgLDq2s7Kw==}
    engines: {node: '>=6.9.0'}

  '@babel/helper-module-transforms@7.25.7':
    resolution: {integrity: sha512-k/6f8dKG3yDz/qCwSM+RKovjMix563SLxQFo0UhRNo239SP6n9u5/eLtKD6EAjwta2JHJ49CsD8pms2HdNiMMQ==}
    engines: {node: '>=6.9.0'}
    peerDependencies:
      '@babel/core': ^7.0.0

  '@babel/helper-optimise-call-expression@7.25.7':
    resolution: {integrity: sha512-VAwcwuYhv/AT+Vfr28c9y6SHzTan1ryqrydSTFGjU0uDJHw3uZ+PduI8plCLkRsDnqK2DMEDmwrOQRsK/Ykjng==}
    engines: {node: '>=6.9.0'}

  '@babel/helper-plugin-utils@7.25.7':
    resolution: {integrity: sha512-eaPZai0PiqCi09pPs3pAFfl/zYgGaE6IdXtYvmf0qlcDTd3WCtO7JWCcRd64e0EQrcYgiHibEZnOGsSY4QSgaw==}
    engines: {node: '>=6.9.0'}

  '@babel/helper-remap-async-to-generator@7.25.7':
    resolution: {integrity: sha512-kRGE89hLnPfcz6fTrlNU+uhgcwv0mBE4Gv3P9Ke9kLVJYpi4AMVVEElXvB5CabrPZW4nCM8P8UyyjrzCM0O2sw==}
    engines: {node: '>=6.9.0'}
    peerDependencies:
      '@babel/core': ^7.0.0

  '@babel/helper-replace-supers@7.25.7':
    resolution: {integrity: sha512-iy8JhqlUW9PtZkd4pHM96v6BdJ66Ba9yWSE4z0W4TvSZwLBPkyDsiIU3ENe4SmrzRBs76F7rQXTy1lYC49n6Lw==}
    engines: {node: '>=6.9.0'}
    peerDependencies:
      '@babel/core': ^7.0.0

  '@babel/helper-simple-access@7.25.7':
    resolution: {integrity: sha512-FPGAkJmyoChQeM+ruBGIDyrT2tKfZJO8NcxdC+CWNJi7N8/rZpSxK7yvBJ5O/nF1gfu5KzN7VKG3YVSLFfRSxQ==}
    engines: {node: '>=6.9.0'}

  '@babel/helper-skip-transparent-expression-wrappers@7.25.7':
    resolution: {integrity: sha512-pPbNbchZBkPMD50K0p3JGcFMNLVUCuU/ABybm/PGNj4JiHrpmNyqqCphBk4i19xXtNV0JhldQJJtbSW5aUvbyA==}
    engines: {node: '>=6.9.0'}

  '@babel/helper-string-parser@7.25.7':
    resolution: {integrity: sha512-CbkjYdsJNHFk8uqpEkpCvRs3YRp9tY6FmFY7wLMSYuGYkrdUi7r2lc4/wqsvlHoMznX3WJ9IP8giGPq68T/Y6g==}
    engines: {node: '>=6.9.0'}

  '@babel/helper-validator-identifier@7.25.7':
    resolution: {integrity: sha512-AM6TzwYqGChO45oiuPqwL2t20/HdMC1rTPAesnBCgPCSF1x3oN9MVUwQV2iyz4xqWrctwK5RNC8LV22kaQCNYg==}
    engines: {node: '>=6.9.0'}

  '@babel/helper-validator-option@7.25.7':
    resolution: {integrity: sha512-ytbPLsm+GjArDYXJ8Ydr1c/KJuutjF2besPNbIZnZ6MKUxi/uTA22t2ymmA4WFjZFpjiAMO0xuuJPqK2nvDVfQ==}
    engines: {node: '>=6.9.0'}

  '@babel/helper-wrap-function@7.25.7':
    resolution: {integrity: sha512-MA0roW3JF2bD1ptAaJnvcabsVlNQShUaThyJbCDD4bCp8NEgiFvpoqRI2YS22hHlc2thjO/fTg2ShLMC3jygAg==}
    engines: {node: '>=6.9.0'}

  '@babel/helpers@7.25.7':
    resolution: {integrity: sha512-Sv6pASx7Esm38KQpF/U/OXLwPPrdGHNKoeblRxgZRLXnAtnkEe4ptJPDtAZM7fBLadbc1Q07kQpSiGQ0Jg6tRA==}
    engines: {node: '>=6.9.0'}

  '@babel/highlight@7.25.7':
    resolution: {integrity: sha512-iYyACpW3iW8Fw+ZybQK+drQre+ns/tKpXbNESfrhNnPLIklLbXr7MYJ6gPEd0iETGLOK+SxMjVvKb/ffmk+FEw==}
    engines: {node: '>=6.9.0'}

  '@babel/parser@7.25.8':
    resolution: {integrity: sha512-HcttkxzdPucv3nNFmfOOMfFf64KgdJVqm1KaCm25dPGMLElo9nsLvXeJECQg8UzPuBGLyTSA0ZzqCtDSzKTEoQ==}
    engines: {node: '>=6.0.0'}
    hasBin: true

  '@babel/plugin-bugfix-firefox-class-in-computed-class-key@7.25.7':
    resolution: {integrity: sha512-UV9Lg53zyebzD1DwQoT9mzkEKa922LNUp5YkTJ6Uta0RbyXaQNUgcvSt7qIu1PpPzVb6rd10OVNTzkyBGeVmxQ==}
    engines: {node: '>=6.9.0'}
    peerDependencies:
      '@babel/core': ^7.0.0

  '@babel/plugin-bugfix-safari-class-field-initializer-scope@7.25.7':
    resolution: {integrity: sha512-GDDWeVLNxRIkQTnJn2pDOM1pkCgYdSqPeT1a9vh9yIqu2uzzgw1zcqEb+IJOhy+dTBMlNdThrDIksr2o09qrrQ==}
    engines: {node: '>=6.9.0'}
    peerDependencies:
      '@babel/core': ^7.0.0

  '@babel/plugin-bugfix-safari-id-destructuring-collision-in-function-expression@7.25.7':
    resolution: {integrity: sha512-wxyWg2RYaSUYgmd9MR0FyRGyeOMQE/Uzr1wzd/g5cf5bwi9A4v6HFdDm7y1MgDtod/fLOSTZY6jDgV0xU9d5bA==}
    engines: {node: '>=6.9.0'}
    peerDependencies:
      '@babel/core': ^7.0.0

  '@babel/plugin-bugfix-v8-spread-parameters-in-optional-chaining@7.25.7':
    resolution: {integrity: sha512-Xwg6tZpLxc4iQjorYsyGMyfJE7nP5MV8t/Ka58BgiA7Jw0fRqQNcANlLfdJ/yvBt9z9LD2We+BEkT7vLqZRWng==}
    engines: {node: '>=6.9.0'}
    peerDependencies:
      '@babel/core': ^7.13.0

  '@babel/plugin-bugfix-v8-static-class-fields-redefine-readonly@7.25.7':
    resolution: {integrity: sha512-UVATLMidXrnH+GMUIuxq55nejlj02HP7F5ETyBONzP6G87fPBogG4CH6kxrSrdIuAjdwNO9VzyaYsrZPscWUrw==}
    engines: {node: '>=6.9.0'}
    peerDependencies:
      '@babel/core': ^7.0.0

  '@babel/plugin-proposal-private-property-in-object@7.21.0-placeholder-for-preset-env.2':
    resolution: {integrity: sha512-SOSkfJDddaM7mak6cPEpswyTRnuRltl429hMraQEglW+OkovnCzsiszTmsrlY//qLFjCpQDFRvjdm2wA5pPm9w==}
    engines: {node: '>=6.9.0'}
    peerDependencies:
      '@babel/core': ^7.0.0-0

  '@babel/plugin-syntax-async-generators@7.8.4':
    resolution: {integrity: sha512-tycmZxkGfZaxhMRbXlPXuVFpdWlXpir2W4AMhSJgRKzk/eDlIXOhb2LHWoLpDF7TEHylV5zNhykX6KAgHJmTNw==}
    peerDependencies:
      '@babel/core': ^7.0.0-0

  '@babel/plugin-syntax-bigint@7.8.3':
    resolution: {integrity: sha512-wnTnFlG+YxQm3vDxpGE57Pj0srRU4sHE/mDkt1qv2YJJSeUAec2ma4WLUnUPeKjyrfntVwe/N6dCXpU+zL3Npg==}
    peerDependencies:
      '@babel/core': ^7.0.0-0

  '@babel/plugin-syntax-class-properties@7.12.13':
    resolution: {integrity: sha512-fm4idjKla0YahUNgFNLCB0qySdsoPiZP3iQE3rky0mBUtMZ23yDJ9SJdg6dXTSDnulOVqiF3Hgr9nbXvXTQZYA==}
    peerDependencies:
      '@babel/core': ^7.0.0-0

  '@babel/plugin-syntax-class-static-block@7.14.5':
    resolution: {integrity: sha512-b+YyPmr6ldyNnM6sqYeMWE+bgJcJpO6yS4QD7ymxgH34GBPNDM/THBh8iunyvKIZztiwLH4CJZ0RxTk9emgpjw==}
    engines: {node: '>=6.9.0'}
    peerDependencies:
      '@babel/core': ^7.0.0-0

  '@babel/plugin-syntax-import-assertions@7.25.7':
    resolution: {integrity: sha512-ZvZQRmME0zfJnDQnVBKYzHxXT7lYBB3Revz1GuS7oLXWMgqUPX4G+DDbT30ICClht9WKV34QVrZhSw6WdklwZQ==}
    engines: {node: '>=6.9.0'}
    peerDependencies:
      '@babel/core': ^7.0.0-0

  '@babel/plugin-syntax-import-attributes@7.25.7':
    resolution: {integrity: sha512-AqVo+dguCgmpi/3mYBdu9lkngOBlQ2w2vnNpa6gfiCxQZLzV4ZbhsXitJ2Yblkoe1VQwtHSaNmIaGll/26YWRw==}
    engines: {node: '>=6.9.0'}
    peerDependencies:
      '@babel/core': ^7.0.0-0

  '@babel/plugin-syntax-import-meta@7.10.4':
    resolution: {integrity: sha512-Yqfm+XDx0+Prh3VSeEQCPU81yC+JWZ2pDPFSS4ZdpfZhp4MkFMaDC1UqseovEKwSUpnIL7+vK+Clp7bfh0iD7g==}
    peerDependencies:
      '@babel/core': ^7.0.0-0

  '@babel/plugin-syntax-json-strings@7.8.3':
    resolution: {integrity: sha512-lY6kdGpWHvjoe2vk4WrAapEuBR69EMxZl+RoGRhrFGNYVK8mOPAW8VfbT/ZgrFbXlDNiiaxQnAtgVCZ6jv30EA==}
    peerDependencies:
      '@babel/core': ^7.0.0-0

  '@babel/plugin-syntax-jsx@7.25.7':
    resolution: {integrity: sha512-ruZOnKO+ajVL/MVx+PwNBPOkrnXTXoWMtte1MBpegfCArhqOe3Bj52avVj1huLLxNKYKXYaSxZ2F+woK1ekXfw==}
    engines: {node: '>=6.9.0'}
    peerDependencies:
      '@babel/core': ^7.0.0-0

  '@babel/plugin-syntax-logical-assignment-operators@7.10.4':
    resolution: {integrity: sha512-d8waShlpFDinQ5MtvGU9xDAOzKH47+FFoney2baFIoMr952hKOLp1HR7VszoZvOsV/4+RRszNY7D17ba0te0ig==}
    peerDependencies:
      '@babel/core': ^7.0.0-0

  '@babel/plugin-syntax-nullish-coalescing-operator@7.8.3':
    resolution: {integrity: sha512-aSff4zPII1u2QD7y+F8oDsz19ew4IGEJg9SVW+bqwpwtfFleiQDMdzA/R+UlWDzfnHFCxxleFT0PMIrR36XLNQ==}
    peerDependencies:
      '@babel/core': ^7.0.0-0

  '@babel/plugin-syntax-numeric-separator@7.10.4':
    resolution: {integrity: sha512-9H6YdfkcK/uOnY/K7/aA2xpzaAgkQn37yzWUMRK7OaPOqOpGS1+n0H5hxT9AUw9EsSjPW8SVyMJwYRtWs3X3ug==}
    peerDependencies:
      '@babel/core': ^7.0.0-0

  '@babel/plugin-syntax-object-rest-spread@7.8.3':
    resolution: {integrity: sha512-XoqMijGZb9y3y2XskN+P1wUGiVwWZ5JmoDRwx5+3GmEplNyVM2s2Dg8ILFQm8rWM48orGy5YpI5Bl8U1y7ydlA==}
    peerDependencies:
      '@babel/core': ^7.0.0-0

  '@babel/plugin-syntax-optional-catch-binding@7.8.3':
    resolution: {integrity: sha512-6VPD0Pc1lpTqw0aKoeRTMiB+kWhAoT24PA+ksWSBrFtl5SIRVpZlwN3NNPQjehA2E/91FV3RjLWoVTglWcSV3Q==}
    peerDependencies:
      '@babel/core': ^7.0.0-0

  '@babel/plugin-syntax-optional-chaining@7.8.3':
    resolution: {integrity: sha512-KoK9ErH1MBlCPxV0VANkXW2/dw4vlbGDrFgz8bmUsBGYkFRcbRwMh6cIJubdPrkxRwuGdtCk0v/wPTKbQgBjkg==}
    peerDependencies:
      '@babel/core': ^7.0.0-0

  '@babel/plugin-syntax-private-property-in-object@7.14.5':
    resolution: {integrity: sha512-0wVnp9dxJ72ZUJDV27ZfbSj6iHLoytYZmh3rFcxNnvsJF3ktkzLDZPy/mA17HGsaQT3/DQsWYX1f1QGWkCoVUg==}
    engines: {node: '>=6.9.0'}
    peerDependencies:
      '@babel/core': ^7.0.0-0

  '@babel/plugin-syntax-top-level-await@7.14.5':
    resolution: {integrity: sha512-hx++upLv5U1rgYfwe1xBQUhRmU41NEvpUvrp8jkrSCdvGSnM5/qdRMtylJ6PG5OFkBaHkbTAKTnd3/YyESRHFw==}
    engines: {node: '>=6.9.0'}
    peerDependencies:
      '@babel/core': ^7.0.0-0

  '@babel/plugin-syntax-typescript@7.25.7':
    resolution: {integrity: sha512-rR+5FDjpCHqqZN2bzZm18bVYGaejGq5ZkpVCJLXor/+zlSrSoc4KWcHI0URVWjl/68Dyr1uwZUz/1njycEAv9g==}
    engines: {node: '>=6.9.0'}
    peerDependencies:
      '@babel/core': ^7.0.0-0

  '@babel/plugin-syntax-unicode-sets-regex@7.18.6':
    resolution: {integrity: sha512-727YkEAPwSIQTv5im8QHz3upqp92JTWhidIC81Tdx4VJYIte/VndKf1qKrfnnhPLiPghStWfvC/iFaMCQu7Nqg==}
    engines: {node: '>=6.9.0'}
    peerDependencies:
      '@babel/core': ^7.0.0

  '@babel/plugin-transform-arrow-functions@7.25.7':
    resolution: {integrity: sha512-EJN2mKxDwfOUCPxMO6MUI58RN3ganiRAG/MS/S3HfB6QFNjroAMelQo/gybyYq97WerCBAZoyrAoW8Tzdq2jWg==}
    engines: {node: '>=6.9.0'}
    peerDependencies:
      '@babel/core': ^7.0.0-0

  '@babel/plugin-transform-async-generator-functions@7.25.8':
    resolution: {integrity: sha512-9ypqkozyzpG+HxlH4o4gdctalFGIjjdufzo7I2XPda0iBnZ6a+FO0rIEQcdSPXp02CkvGsII1exJhmROPQd5oA==}
    engines: {node: '>=6.9.0'}
    peerDependencies:
      '@babel/core': ^7.0.0-0

  '@babel/plugin-transform-async-to-generator@7.25.7':
    resolution: {integrity: sha512-ZUCjAavsh5CESCmi/xCpX1qcCaAglzs/7tmuvoFnJgA1dM7gQplsguljoTg+Ru8WENpX89cQyAtWoaE0I3X3Pg==}
    engines: {node: '>=6.9.0'}
    peerDependencies:
      '@babel/core': ^7.0.0-0

  '@babel/plugin-transform-block-scoped-functions@7.25.7':
    resolution: {integrity: sha512-xHttvIM9fvqW+0a3tZlYcZYSBpSWzGBFIt/sYG3tcdSzBB8ZeVgz2gBP7Df+sM0N1850jrviYSSeUuc+135dmQ==}
    engines: {node: '>=6.9.0'}
    peerDependencies:
      '@babel/core': ^7.0.0-0

  '@babel/plugin-transform-block-scoping@7.25.7':
    resolution: {integrity: sha512-ZEPJSkVZaeTFG/m2PARwLZQ+OG0vFIhPlKHK/JdIMy8DbRJ/htz6LRrTFtdzxi9EHmcwbNPAKDnadpNSIW+Aow==}
    engines: {node: '>=6.9.0'}
    peerDependencies:
      '@babel/core': ^7.0.0-0

  '@babel/plugin-transform-class-properties@7.25.7':
    resolution: {integrity: sha512-mhyfEW4gufjIqYFo9krXHJ3ElbFLIze5IDp+wQTxoPd+mwFb1NxatNAwmv8Q8Iuxv7Zc+q8EkiMQwc9IhyGf4g==}
    engines: {node: '>=6.9.0'}
    peerDependencies:
      '@babel/core': ^7.0.0-0

  '@babel/plugin-transform-class-static-block@7.25.8':
    resolution: {integrity: sha512-e82gl3TCorath6YLf9xUwFehVvjvfqFhdOo4+0iVIVju+6XOi5XHkqB3P2AXnSwoeTX0HBoXq5gJFtvotJzFnQ==}
    engines: {node: '>=6.9.0'}
    peerDependencies:
      '@babel/core': ^7.12.0

  '@babel/plugin-transform-classes@7.25.7':
    resolution: {integrity: sha512-9j9rnl+YCQY0IGoeipXvnk3niWicIB6kCsWRGLwX241qSXpbA4MKxtp/EdvFxsc4zI5vqfLxzOd0twIJ7I99zg==}
    engines: {node: '>=6.9.0'}
    peerDependencies:
      '@babel/core': ^7.0.0-0

  '@babel/plugin-transform-computed-properties@7.25.7':
    resolution: {integrity: sha512-QIv+imtM+EtNxg/XBKL3hiWjgdLjMOmZ+XzQwSgmBfKbfxUjBzGgVPklUuE55eq5/uVoh8gg3dqlrwR/jw3ZeA==}
    engines: {node: '>=6.9.0'}
    peerDependencies:
      '@babel/core': ^7.0.0-0

  '@babel/plugin-transform-destructuring@7.25.7':
    resolution: {integrity: sha512-xKcfLTlJYUczdaM1+epcdh1UGewJqr9zATgrNHcLBcV2QmfvPPEixo/sK/syql9cEmbr7ulu5HMFG5vbbt/sEA==}
    engines: {node: '>=6.9.0'}
    peerDependencies:
      '@babel/core': ^7.0.0-0

  '@babel/plugin-transform-dotall-regex@7.25.7':
    resolution: {integrity: sha512-kXzXMMRzAtJdDEgQBLF4oaiT6ZCU3oWHgpARnTKDAqPkDJ+bs3NrZb310YYevR5QlRo3Kn7dzzIdHbZm1VzJdQ==}
    engines: {node: '>=6.9.0'}
    peerDependencies:
      '@babel/core': ^7.0.0-0

  '@babel/plugin-transform-duplicate-keys@7.25.7':
    resolution: {integrity: sha512-by+v2CjoL3aMnWDOyCIg+yxU9KXSRa9tN6MbqggH5xvymmr9p4AMjYkNlQy4brMceBnUyHZ9G8RnpvT8wP7Cfg==}
    engines: {node: '>=6.9.0'}
    peerDependencies:
      '@babel/core': ^7.0.0-0

  '@babel/plugin-transform-duplicate-named-capturing-groups-regex@7.25.7':
    resolution: {integrity: sha512-HvS6JF66xSS5rNKXLqkk7L9c/jZ/cdIVIcoPVrnl8IsVpLggTjXs8OWekbLHs/VtYDDh5WXnQyeE3PPUGm22MA==}
    engines: {node: '>=6.9.0'}
    peerDependencies:
      '@babel/core': ^7.0.0

  '@babel/plugin-transform-dynamic-import@7.25.8':
    resolution: {integrity: sha512-gznWY+mr4ZQL/EWPcbBQUP3BXS5FwZp8RUOw06BaRn8tQLzN4XLIxXejpHN9Qo8x8jjBmAAKp6FoS51AgkSA/A==}
    engines: {node: '>=6.9.0'}
    peerDependencies:
      '@babel/core': ^7.0.0-0

  '@babel/plugin-transform-exponentiation-operator@7.25.7':
    resolution: {integrity: sha512-yjqtpstPfZ0h/y40fAXRv2snciYr0OAoMXY/0ClC7tm4C/nG5NJKmIItlaYlLbIVAWNfrYuy9dq1bE0SbX0PEg==}
    engines: {node: '>=6.9.0'}
    peerDependencies:
      '@babel/core': ^7.0.0-0

  '@babel/plugin-transform-export-namespace-from@7.25.8':
    resolution: {integrity: sha512-sPtYrduWINTQTW7FtOy99VCTWp4H23UX7vYcut7S4CIMEXU+54zKX9uCoGkLsWXteyaMXzVHgzWbLfQ1w4GZgw==}
    engines: {node: '>=6.9.0'}
    peerDependencies:
      '@babel/core': ^7.0.0-0

  '@babel/plugin-transform-for-of@7.25.7':
    resolution: {integrity: sha512-n/TaiBGJxYFWvpJDfsxSj9lEEE44BFM1EPGz4KEiTipTgkoFVVcCmzAL3qA7fdQU96dpo4gGf5HBx/KnDvqiHw==}
    engines: {node: '>=6.9.0'}
    peerDependencies:
      '@babel/core': ^7.0.0-0

  '@babel/plugin-transform-function-name@7.25.7':
    resolution: {integrity: sha512-5MCTNcjCMxQ63Tdu9rxyN6cAWurqfrDZ76qvVPrGYdBxIj+EawuuxTu/+dgJlhK5eRz3v1gLwp6XwS8XaX2NiQ==}
    engines: {node: '>=6.9.0'}
    peerDependencies:
      '@babel/core': ^7.0.0-0

  '@babel/plugin-transform-json-strings@7.25.8':
    resolution: {integrity: sha512-4OMNv7eHTmJ2YXs3tvxAfa/I43di+VcF+M4Wt66c88EAED1RoGaf1D64cL5FkRpNL+Vx9Hds84lksWvd/wMIdA==}
    engines: {node: '>=6.9.0'}
    peerDependencies:
      '@babel/core': ^7.0.0-0

  '@babel/plugin-transform-literals@7.25.7':
    resolution: {integrity: sha512-fwzkLrSu2fESR/cm4t6vqd7ebNIopz2QHGtjoU+dswQo/P6lwAG04Q98lliE3jkz/XqnbGFLnUcE0q0CVUf92w==}
    engines: {node: '>=6.9.0'}
    peerDependencies:
      '@babel/core': ^7.0.0-0

  '@babel/plugin-transform-logical-assignment-operators@7.25.8':
    resolution: {integrity: sha512-f5W0AhSbbI+yY6VakT04jmxdxz+WsID0neG7+kQZbCOjuyJNdL5Nn4WIBm4hRpKnUcO9lP0eipUhFN12JpoH8g==}
    engines: {node: '>=6.9.0'}
    peerDependencies:
      '@babel/core': ^7.0.0-0

  '@babel/plugin-transform-member-expression-literals@7.25.7':
    resolution: {integrity: sha512-Std3kXwpXfRV0QtQy5JJcRpkqP8/wG4XL7hSKZmGlxPlDqmpXtEPRmhF7ztnlTCtUN3eXRUJp+sBEZjaIBVYaw==}
    engines: {node: '>=6.9.0'}
    peerDependencies:
      '@babel/core': ^7.0.0-0

  '@babel/plugin-transform-modules-amd@7.25.7':
    resolution: {integrity: sha512-CgselSGCGzjQvKzghCvDTxKHP3iooenLpJDO842ehn5D2G5fJB222ptnDwQho0WjEvg7zyoxb9P+wiYxiJX5yA==}
    engines: {node: '>=6.9.0'}
    peerDependencies:
      '@babel/core': ^7.0.0-0

  '@babel/plugin-transform-modules-commonjs@7.25.7':
    resolution: {integrity: sha512-L9Gcahi0kKFYXvweO6n0wc3ZG1ChpSFdgG+eV1WYZ3/dGbJK7vvk91FgGgak8YwRgrCuihF8tE/Xg07EkL5COg==}
    engines: {node: '>=6.9.0'}
    peerDependencies:
      '@babel/core': ^7.0.0-0

  '@babel/plugin-transform-modules-systemjs@7.25.7':
    resolution: {integrity: sha512-t9jZIvBmOXJsiuyOwhrIGs8dVcD6jDyg2icw1VL4A/g+FnWyJKwUfSSU2nwJuMV2Zqui856El9u+ElB+j9fV1g==}
    engines: {node: '>=6.9.0'}
    peerDependencies:
      '@babel/core': ^7.0.0-0

  '@babel/plugin-transform-modules-umd@7.25.7':
    resolution: {integrity: sha512-p88Jg6QqsaPh+EB7I9GJrIqi1Zt4ZBHUQtjw3z1bzEXcLh6GfPqzZJ6G+G1HBGKUNukT58MnKG7EN7zXQBCODw==}
    engines: {node: '>=6.9.0'}
    peerDependencies:
      '@babel/core': ^7.0.0-0

  '@babel/plugin-transform-named-capturing-groups-regex@7.25.7':
    resolution: {integrity: sha512-BtAT9LzCISKG3Dsdw5uso4oV1+v2NlVXIIomKJgQybotJY3OwCwJmkongjHgwGKoZXd0qG5UZ12JUlDQ07W6Ow==}
    engines: {node: '>=6.9.0'}
    peerDependencies:
      '@babel/core': ^7.0.0

  '@babel/plugin-transform-new-target@7.25.7':
    resolution: {integrity: sha512-CfCS2jDsbcZaVYxRFo2qtavW8SpdzmBXC2LOI4oO0rP+JSRDxxF3inF4GcPsLgfb5FjkhXG5/yR/lxuRs2pySA==}
    engines: {node: '>=6.9.0'}
    peerDependencies:
      '@babel/core': ^7.0.0-0

  '@babel/plugin-transform-nullish-coalescing-operator@7.25.8':
    resolution: {integrity: sha512-Z7WJJWdQc8yCWgAmjI3hyC+5PXIubH9yRKzkl9ZEG647O9szl9zvmKLzpbItlijBnVhTUf1cpyWBsZ3+2wjWPQ==}
    engines: {node: '>=6.9.0'}
    peerDependencies:
      '@babel/core': ^7.0.0-0

  '@babel/plugin-transform-numeric-separator@7.25.8':
    resolution: {integrity: sha512-rm9a5iEFPS4iMIy+/A/PiS0QN0UyjPIeVvbU5EMZFKJZHt8vQnasbpo3T3EFcxzCeYO0BHfc4RqooCZc51J86Q==}
    engines: {node: '>=6.9.0'}
    peerDependencies:
      '@babel/core': ^7.0.0-0

  '@babel/plugin-transform-object-rest-spread@7.25.8':
    resolution: {integrity: sha512-LkUu0O2hnUKHKE7/zYOIjByMa4VRaV2CD/cdGz0AxU9we+VA3kDDggKEzI0Oz1IroG+6gUP6UmWEHBMWZU316g==}
    engines: {node: '>=6.9.0'}
    peerDependencies:
      '@babel/core': ^7.0.0-0

  '@babel/plugin-transform-object-super@7.25.7':
    resolution: {integrity: sha512-pWT6UXCEW3u1t2tcAGtE15ornCBvopHj9Bps9D2DsH15APgNVOTwwczGckX+WkAvBmuoYKRCFa4DK+jM8vh5AA==}
    engines: {node: '>=6.9.0'}
    peerDependencies:
      '@babel/core': ^7.0.0-0

  '@babel/plugin-transform-optional-catch-binding@7.25.8':
    resolution: {integrity: sha512-EbQYweoMAHOn7iJ9GgZo14ghhb9tTjgOc88xFgYngifx7Z9u580cENCV159M4xDh3q/irbhSjZVpuhpC2gKBbg==}
    engines: {node: '>=6.9.0'}
    peerDependencies:
      '@babel/core': ^7.0.0-0

  '@babel/plugin-transform-optional-chaining@7.25.8':
    resolution: {integrity: sha512-q05Bk7gXOxpTHoQ8RSzGSh/LHVB9JEIkKnk3myAWwZHnYiTGYtbdrYkIsS8Xyh4ltKf7GNUSgzs/6P2bJtBAQg==}
    engines: {node: '>=6.9.0'}
    peerDependencies:
      '@babel/core': ^7.0.0-0

  '@babel/plugin-transform-parameters@7.25.7':
    resolution: {integrity: sha512-FYiTvku63me9+1Nz7TOx4YMtW3tWXzfANZtrzHhUZrz4d47EEtMQhzFoZWESfXuAMMT5mwzD4+y1N8ONAX6lMQ==}
    engines: {node: '>=6.9.0'}
    peerDependencies:
      '@babel/core': ^7.0.0-0

  '@babel/plugin-transform-private-methods@7.25.7':
    resolution: {integrity: sha512-KY0hh2FluNxMLwOCHbxVOKfdB5sjWG4M183885FmaqWWiGMhRZq4DQRKH6mHdEucbJnyDyYiZNwNG424RymJjA==}
    engines: {node: '>=6.9.0'}
    peerDependencies:
      '@babel/core': ^7.0.0-0

  '@babel/plugin-transform-private-property-in-object@7.25.8':
    resolution: {integrity: sha512-8Uh966svuB4V8RHHg0QJOB32QK287NBksJOByoKmHMp1TAobNniNalIkI2i5IPj5+S9NYCG4VIjbEuiSN8r+ow==}
    engines: {node: '>=6.9.0'}
    peerDependencies:
      '@babel/core': ^7.0.0-0

  '@babel/plugin-transform-property-literals@7.25.7':
    resolution: {integrity: sha512-lQEeetGKfFi0wHbt8ClQrUSUMfEeI3MMm74Z73T9/kuz990yYVtfofjf3NuA42Jy3auFOpbjDyCSiIkTs1VIYw==}
    engines: {node: '>=6.9.0'}
    peerDependencies:
      '@babel/core': ^7.0.0-0

  '@babel/plugin-transform-regenerator@7.25.7':
    resolution: {integrity: sha512-mgDoQCRjrY3XK95UuV60tZlFCQGXEtMg8H+IsW72ldw1ih1jZhzYXbJvghmAEpg5UVhhnCeia1CkGttUvCkiMQ==}
    engines: {node: '>=6.9.0'}
    peerDependencies:
      '@babel/core': ^7.0.0-0

  '@babel/plugin-transform-reserved-words@7.25.7':
    resolution: {integrity: sha512-3OfyfRRqiGeOvIWSagcwUTVk2hXBsr/ww7bLn6TRTuXnexA+Udov2icFOxFX9abaj4l96ooYkcNN1qi2Zvqwng==}
    engines: {node: '>=6.9.0'}
    peerDependencies:
      '@babel/core': ^7.0.0-0

  '@babel/plugin-transform-shorthand-properties@7.25.7':
    resolution: {integrity: sha512-uBbxNwimHi5Bv3hUccmOFlUy3ATO6WagTApenHz9KzoIdn0XeACdB12ZJ4cjhuB2WSi80Ez2FWzJnarccriJeA==}
    engines: {node: '>=6.9.0'}
    peerDependencies:
      '@babel/core': ^7.0.0-0

  '@babel/plugin-transform-spread@7.25.7':
    resolution: {integrity: sha512-Mm6aeymI0PBh44xNIv/qvo8nmbkpZze1KvR8MkEqbIREDxoiWTi18Zr2jryfRMwDfVZF9foKh060fWgni44luw==}
    engines: {node: '>=6.9.0'}
    peerDependencies:
      '@babel/core': ^7.0.0-0

  '@babel/plugin-transform-sticky-regex@7.25.7':
    resolution: {integrity: sha512-ZFAeNkpGuLnAQ/NCsXJ6xik7Id+tHuS+NT+ue/2+rn/31zcdnupCdmunOizEaP0JsUmTFSTOPoQY7PkK2pttXw==}
    engines: {node: '>=6.9.0'}
    peerDependencies:
      '@babel/core': ^7.0.0-0

  '@babel/plugin-transform-template-literals@7.25.7':
    resolution: {integrity: sha512-SI274k0nUsFFmyQupiO7+wKATAmMFf8iFgq2O+vVFXZ0SV9lNfT1NGzBEhjquFmD8I9sqHLguH+gZVN3vww2AA==}
    engines: {node: '>=6.9.0'}
    peerDependencies:
      '@babel/core': ^7.0.0-0

  '@babel/plugin-transform-typeof-symbol@7.25.7':
    resolution: {integrity: sha512-OmWmQtTHnO8RSUbL0NTdtpbZHeNTnm68Gj5pA4Y2blFNh+V4iZR68V1qL9cI37J21ZN7AaCnkfdHtLExQPf2uA==}
    engines: {node: '>=6.9.0'}
    peerDependencies:
      '@babel/core': ^7.0.0-0

  '@babel/plugin-transform-typescript@7.25.7':
    resolution: {integrity: sha512-VKlgy2vBzj8AmEzunocMun2fF06bsSWV+FvVXohtL6FGve/+L217qhHxRTVGHEDO/YR8IANcjzgJsd04J8ge5Q==}
    engines: {node: '>=6.9.0'}
    peerDependencies:
      '@babel/core': ^7.0.0-0

  '@babel/plugin-transform-unicode-escapes@7.25.7':
    resolution: {integrity: sha512-BN87D7KpbdiABA+t3HbVqHzKWUDN3dymLaTnPFAMyc8lV+KN3+YzNhVRNdinaCPA4AUqx7ubXbQ9shRjYBl3SQ==}
    engines: {node: '>=6.9.0'}
    peerDependencies:
      '@babel/core': ^7.0.0-0

  '@babel/plugin-transform-unicode-property-regex@7.25.7':
    resolution: {integrity: sha512-IWfR89zcEPQGB/iB408uGtSPlQd3Jpq11Im86vUgcmSTcoWAiQMCTOa2K2yNNqFJEBVICKhayctee65Ka8OB0w==}
    engines: {node: '>=6.9.0'}
    peerDependencies:
      '@babel/core': ^7.0.0-0

  '@babel/plugin-transform-unicode-regex@7.25.7':
    resolution: {integrity: sha512-8JKfg/hiuA3qXnlLx8qtv5HWRbgyFx2hMMtpDDuU2rTckpKkGu4ycK5yYHwuEa16/quXfoxHBIApEsNyMWnt0g==}
    engines: {node: '>=6.9.0'}
    peerDependencies:
      '@babel/core': ^7.0.0-0

  '@babel/plugin-transform-unicode-sets-regex@7.25.7':
    resolution: {integrity: sha512-YRW8o9vzImwmh4Q3Rffd09bH5/hvY0pxg+1H1i0f7APoUeg12G7+HhLj9ZFNIrYkgBXhIijPJ+IXypN0hLTIbw==}
    engines: {node: '>=6.9.0'}
    peerDependencies:
      '@babel/core': ^7.0.0

  '@babel/preset-env@7.25.8':
    resolution: {integrity: sha512-58T2yulDHMN8YMUxiLq5YmWUnlDCyY1FsHM+v12VMx+1/FlrUj5tY50iDCpofFQEM8fMYOaY9YRvym2jcjn1Dg==}
    engines: {node: '>=6.9.0'}
    peerDependencies:
      '@babel/core': ^7.0.0-0

  '@babel/preset-modules@0.1.6-no-external-plugins':
    resolution: {integrity: sha512-HrcgcIESLm9aIR842yhJ5RWan/gebQUJ6E/E5+rf0y9o6oj7w0Br+sWuL6kEQ/o/AdfvR1Je9jG18/gnpwjEyA==}
    peerDependencies:
      '@babel/core': ^7.0.0-0 || ^8.0.0-0 <8.0.0

  '@babel/preset-typescript@7.25.7':
    resolution: {integrity: sha512-rkkpaXJZOFN45Fb+Gki0c+KMIglk4+zZXOoMJuyEK8y8Kkc8Jd3BDmP7qPsz0zQMJj+UD7EprF+AqAXcILnexw==}
    engines: {node: '>=6.9.0'}
    peerDependencies:
      '@babel/core': ^7.0.0-0

  '@babel/runtime@7.25.7':
    resolution: {integrity: sha512-FjoyLe754PMiYsFaN5C94ttGiOmBNYTf6pLr4xXHAT5uctHb092PBszndLDR5XA/jghQvn4n7JMHl7dmTgbm9w==}
    engines: {node: '>=6.9.0'}

  '@babel/template@7.25.7':
    resolution: {integrity: sha512-wRwtAgI3bAS+JGU2upWNL9lSlDcRCqD05BZ1n3X2ONLH1WilFP6O1otQjeMK/1g0pvYcXC7b/qVUB1keofjtZA==}
    engines: {node: '>=6.9.0'}

  '@babel/traverse@7.25.7':
    resolution: {integrity: sha512-jatJPT1Zjqvh/1FyJs6qAHL+Dzb7sTb+xr7Q+gM1b+1oBsMsQQ4FkVKb6dFlJvLlVssqkRzV05Jzervt9yhnzg==}
    engines: {node: '>=6.9.0'}

  '@babel/types@7.25.8':
    resolution: {integrity: sha512-JWtuCu8VQsMladxVz/P4HzHUGCAwpuqacmowgXFs5XjxIgKuNjnLokQzuVjlTvIzODaDmpjT3oxcC48vyk9EWg==}
    engines: {node: '>=6.9.0'}

  '@bcoe/v8-coverage@0.2.3':
    resolution: {integrity: sha512-0hYQ8SB4Db5zvZB4axdMHGwEaQjkZzFjQiN9LVYvIFB2nSUHW9tYpxWriPrWDASIxiaXax83REcLxuSdnGPZtw==}

  '@changesets/apply-release-plan@7.0.5':
    resolution: {integrity: sha512-1cWCk+ZshEkSVEZrm2fSj1Gz8sYvxgUL4Q78+1ZZqeqfuevPTPk033/yUZ3df8BKMohkqqHfzj0HOOrG0KtXTw==}

  '@changesets/assemble-release-plan@6.0.4':
    resolution: {integrity: sha512-nqICnvmrwWj4w2x0fOhVj2QEGdlUuwVAwESrUo5HLzWMI1rE5SWfsr9ln+rDqWB6RQ2ZyaMZHUcU7/IRaUJS+Q==}

  '@changesets/changelog-git@0.2.0':
    resolution: {integrity: sha512-bHOx97iFI4OClIT35Lok3sJAwM31VbUM++gnMBV16fdbtBhgYu4dxsphBF/0AZZsyAHMrnM0yFcj5gZM1py6uQ==}

  '@changesets/cli@2.27.9':
    resolution: {integrity: sha512-q42a/ZbDnxPpCb5Wkm6tMVIxgeI9C/bexntzTeCFBrQEdpisQqk8kCHllYZMDjYtEc1ZzumbMJAG8H0Z4rdvjg==}
    hasBin: true

  '@changesets/config@3.0.3':
    resolution: {integrity: sha512-vqgQZMyIcuIpw9nqFIpTSNyc/wgm/Lu1zKN5vECy74u95Qx/Wa9g27HdgO4NkVAaq+BGA8wUc/qvbvVNs93n6A==}

  '@changesets/errors@0.2.0':
    resolution: {integrity: sha512-6BLOQUscTpZeGljvyQXlWOItQyU71kCdGz7Pi8H8zdw6BI0g3m43iL4xKUVPWtG+qrrL9DTjpdn8eYuCQSRpow==}

  '@changesets/get-dependents-graph@2.1.2':
    resolution: {integrity: sha512-sgcHRkiBY9i4zWYBwlVyAjEM9sAzs4wYVwJUdnbDLnVG3QwAaia1Mk5P8M7kraTOZN+vBET7n8KyB0YXCbFRLQ==}

  '@changesets/get-release-plan@4.0.4':
    resolution: {integrity: sha512-SicG/S67JmPTrdcc9Vpu0wSQt7IiuN0dc8iR5VScnnTVPfIaLvKmEGRvIaF0kcn8u5ZqLbormZNTO77bCEvyWw==}

  '@changesets/get-version-range-type@0.4.0':
    resolution: {integrity: sha512-hwawtob9DryoGTpixy1D3ZXbGgJu1Rhr+ySH2PvTLHvkZuQ7sRT4oQwMh0hbqZH1weAooedEjRsbrWcGLCeyVQ==}

  '@changesets/git@3.0.1':
    resolution: {integrity: sha512-pdgHcYBLCPcLd82aRcuO0kxCDbw/yISlOtkmwmE8Odo1L6hSiZrBOsRl84eYG7DRCab/iHnOkWqExqc4wxk2LQ==}

  '@changesets/logger@0.1.1':
    resolution: {integrity: sha512-OQtR36ZlnuTxKqoW4Sv6x5YIhOmClRd5pWsjZsddYxpWs517R0HkyiefQPIytCVh4ZcC5x9XaG8KTdd5iRQUfg==}

  '@changesets/parse@0.4.0':
    resolution: {integrity: sha512-TS/9KG2CdGXS27S+QxbZXgr8uPsP4yNJYb4BC2/NeFUj80Rni3TeD2qwWmabymxmrLo7JEsytXH1FbpKTbvivw==}

  '@changesets/pre@2.0.1':
    resolution: {integrity: sha512-vvBJ/If4jKM4tPz9JdY2kGOgWmCowUYOi5Ycv8dyLnEE8FgpYYUo1mgJZxcdtGGP3aG8rAQulGLyyXGSLkIMTQ==}

  '@changesets/read@0.6.1':
    resolution: {integrity: sha512-jYMbyXQk3nwP25nRzQQGa1nKLY0KfoOV7VLgwucI0bUO8t8ZLCr6LZmgjXsiKuRDc+5A6doKPr9w2d+FEJ55zQ==}

  '@changesets/should-skip-package@0.1.1':
    resolution: {integrity: sha512-H9LjLbF6mMHLtJIc/eHR9Na+MifJ3VxtgP/Y+XLn4BF7tDTEN1HNYtH6QMcjP1uxp9sjaFYmW8xqloaCi/ckTg==}

  '@changesets/types@4.1.0':
    resolution: {integrity: sha512-LDQvVDv5Kb50ny2s25Fhm3d9QSZimsoUGBsUioj6MC3qbMUCuC8GPIvk/M6IvXx3lYhAs0lwWUQLb+VIEUCECw==}

  '@changesets/types@6.0.0':
    resolution: {integrity: sha512-b1UkfNulgKoWfqyHtzKS5fOZYSJO+77adgL7DLRDr+/7jhChN+QcHnbjiQVOz/U+Ts3PGNySq7diAItzDgugfQ==}

  '@changesets/write@0.3.2':
    resolution: {integrity: sha512-kDxDrPNpUgsjDbWBvUo27PzKX4gqeKOlhibaOXDJA6kuBisGqNHv/HwGJrAu8U/dSf8ZEFIeHIPtvSlZI1kULw==}

  '@esbuild/aix-ppc64@0.23.1':
    resolution: {integrity: sha512-6VhYk1diRqrhBAqpJEdjASR/+WVRtfjpqKuNw11cLiaWpAT/Uu+nokB+UJnevzy/P9C/ty6AOe0dwueMrGh/iQ==}
    engines: {node: '>=18'}
    cpu: [ppc64]
    os: [aix]

  '@esbuild/android-arm64@0.23.1':
    resolution: {integrity: sha512-xw50ipykXcLstLeWH7WRdQuysJqejuAGPd30vd1i5zSyKK3WE+ijzHmLKxdiCMtH1pHz78rOg0BKSYOSB/2Khw==}
    engines: {node: '>=18'}
    cpu: [arm64]
    os: [android]

  '@esbuild/android-arm@0.23.1':
    resolution: {integrity: sha512-uz6/tEy2IFm9RYOyvKl88zdzZfwEfKZmnX9Cj1BHjeSGNuGLuMD1kR8y5bteYmwqKm1tj8m4cb/aKEorr6fHWQ==}
    engines: {node: '>=18'}
    cpu: [arm]
    os: [android]

  '@esbuild/android-x64@0.23.1':
    resolution: {integrity: sha512-nlN9B69St9BwUoB+jkyU090bru8L0NA3yFvAd7k8dNsVH8bi9a8cUAUSEcEEgTp2z3dbEDGJGfP6VUnkQnlReg==}
    engines: {node: '>=18'}
    cpu: [x64]
    os: [android]

  '@esbuild/darwin-arm64@0.23.1':
    resolution: {integrity: sha512-YsS2e3Wtgnw7Wq53XXBLcV6JhRsEq8hkfg91ESVadIrzr9wO6jJDMZnCQbHm1Guc5t/CdDiFSSfWP58FNuvT3Q==}
    engines: {node: '>=18'}
    cpu: [arm64]
    os: [darwin]

  '@esbuild/darwin-x64@0.23.1':
    resolution: {integrity: sha512-aClqdgTDVPSEGgoCS8QDG37Gu8yc9lTHNAQlsztQ6ENetKEO//b8y31MMu2ZaPbn4kVsIABzVLXYLhCGekGDqw==}
    engines: {node: '>=18'}
    cpu: [x64]
    os: [darwin]

  '@esbuild/freebsd-arm64@0.23.1':
    resolution: {integrity: sha512-h1k6yS8/pN/NHlMl5+v4XPfikhJulk4G+tKGFIOwURBSFzE8bixw1ebjluLOjfwtLqY0kewfjLSrO6tN2MgIhA==}
    engines: {node: '>=18'}
    cpu: [arm64]
    os: [freebsd]

  '@esbuild/freebsd-x64@0.23.1':
    resolution: {integrity: sha512-lK1eJeyk1ZX8UklqFd/3A60UuZ/6UVfGT2LuGo3Wp4/z7eRTRYY+0xOu2kpClP+vMTi9wKOfXi2vjUpO1Ro76g==}
    engines: {node: '>=18'}
    cpu: [x64]
    os: [freebsd]

  '@esbuild/linux-arm64@0.23.1':
    resolution: {integrity: sha512-/93bf2yxencYDnItMYV/v116zff6UyTjo4EtEQjUBeGiVpMmffDNUyD9UN2zV+V3LRV3/on4xdZ26NKzn6754g==}
    engines: {node: '>=18'}
    cpu: [arm64]
    os: [linux]

  '@esbuild/linux-arm@0.23.1':
    resolution: {integrity: sha512-CXXkzgn+dXAPs3WBwE+Kvnrf4WECwBdfjfeYHpMeVxWE0EceB6vhWGShs6wi0IYEqMSIzdOF1XjQ/Mkm5d7ZdQ==}
    engines: {node: '>=18'}
    cpu: [arm]
    os: [linux]

  '@esbuild/linux-ia32@0.23.1':
    resolution: {integrity: sha512-VTN4EuOHwXEkXzX5nTvVY4s7E/Krz7COC8xkftbbKRYAl96vPiUssGkeMELQMOnLOJ8k3BY1+ZY52tttZnHcXQ==}
    engines: {node: '>=18'}
    cpu: [ia32]
    os: [linux]

  '@esbuild/linux-loong64@0.23.1':
    resolution: {integrity: sha512-Vx09LzEoBa5zDnieH8LSMRToj7ir/Jeq0Gu6qJ/1GcBq9GkfoEAoXvLiW1U9J1qE/Y/Oyaq33w5p2ZWrNNHNEw==}
    engines: {node: '>=18'}
    cpu: [loong64]
    os: [linux]

  '@esbuild/linux-mips64el@0.23.1':
    resolution: {integrity: sha512-nrFzzMQ7W4WRLNUOU5dlWAqa6yVeI0P78WKGUo7lg2HShq/yx+UYkeNSE0SSfSure0SqgnsxPvmAUu/vu0E+3Q==}
    engines: {node: '>=18'}
    cpu: [mips64el]
    os: [linux]

  '@esbuild/linux-ppc64@0.23.1':
    resolution: {integrity: sha512-dKN8fgVqd0vUIjxuJI6P/9SSSe/mB9rvA98CSH2sJnlZ/OCZWO1DJvxj8jvKTfYUdGfcq2dDxoKaC6bHuTlgcw==}
    engines: {node: '>=18'}
    cpu: [ppc64]
    os: [linux]

  '@esbuild/linux-riscv64@0.23.1':
    resolution: {integrity: sha512-5AV4Pzp80fhHL83JM6LoA6pTQVWgB1HovMBsLQ9OZWLDqVY8MVobBXNSmAJi//Csh6tcY7e7Lny2Hg1tElMjIA==}
    engines: {node: '>=18'}
    cpu: [riscv64]
    os: [linux]

  '@esbuild/linux-s390x@0.23.1':
    resolution: {integrity: sha512-9ygs73tuFCe6f6m/Tb+9LtYxWR4c9yg7zjt2cYkjDbDpV/xVn+68cQxMXCjUpYwEkze2RcU/rMnfIXNRFmSoDw==}
    engines: {node: '>=18'}
    cpu: [s390x]
    os: [linux]

  '@esbuild/linux-x64@0.23.1':
    resolution: {integrity: sha512-EV6+ovTsEXCPAp58g2dD68LxoP/wK5pRvgy0J/HxPGB009omFPv3Yet0HiaqvrIrgPTBuC6wCH1LTOY91EO5hQ==}
    engines: {node: '>=18'}
    cpu: [x64]
    os: [linux]

  '@esbuild/netbsd-x64@0.23.1':
    resolution: {integrity: sha512-aevEkCNu7KlPRpYLjwmdcuNz6bDFiE7Z8XC4CPqExjTvrHugh28QzUXVOZtiYghciKUacNktqxdpymplil1beA==}
    engines: {node: '>=18'}
    cpu: [x64]
    os: [netbsd]

  '@esbuild/openbsd-arm64@0.23.1':
    resolution: {integrity: sha512-3x37szhLexNA4bXhLrCC/LImN/YtWis6WXr1VESlfVtVeoFJBRINPJ3f0a/6LV8zpikqoUg4hyXw0sFBt5Cr+Q==}
    engines: {node: '>=18'}
    cpu: [arm64]
    os: [openbsd]

  '@esbuild/openbsd-x64@0.23.1':
    resolution: {integrity: sha512-aY2gMmKmPhxfU+0EdnN+XNtGbjfQgwZj43k8G3fyrDM/UdZww6xrWxmDkuz2eCZchqVeABjV5BpildOrUbBTqA==}
    engines: {node: '>=18'}
    cpu: [x64]
    os: [openbsd]

  '@esbuild/sunos-x64@0.23.1':
    resolution: {integrity: sha512-RBRT2gqEl0IKQABT4XTj78tpk9v7ehp+mazn2HbUeZl1YMdaGAQqhapjGTCe7uw7y0frDi4gS0uHzhvpFuI1sA==}
    engines: {node: '>=18'}
    cpu: [x64]
    os: [sunos]

  '@esbuild/win32-arm64@0.23.1':
    resolution: {integrity: sha512-4O+gPR5rEBe2FpKOVyiJ7wNDPA8nGzDuJ6gN4okSA1gEOYZ67N8JPk58tkWtdtPeLz7lBnY6I5L3jdsr3S+A6A==}
    engines: {node: '>=18'}
    cpu: [arm64]
    os: [win32]

  '@esbuild/win32-ia32@0.23.1':
    resolution: {integrity: sha512-BcaL0Vn6QwCwre3Y717nVHZbAa4UBEigzFm6VdsVdT/MbZ38xoj1X9HPkZhbmaBGUD1W8vxAfffbDe8bA6AKnQ==}
    engines: {node: '>=18'}
    cpu: [ia32]
    os: [win32]

  '@esbuild/win32-x64@0.23.1':
    resolution: {integrity: sha512-BHpFFeslkWrXWyUPnbKm+xYYVYruCinGcftSBaa8zoF9hZO4BcSCFUvHVTtzpIY6YzUnYtuEhZ+C9iEXjxnasg==}
    engines: {node: '>=18'}
    cpu: [x64]
    os: [win32]

  '@fetchai/uagents@file:':
    resolution: {directory: '', type: directory}

  '@isaacs/cliui@8.0.2':
    resolution: {integrity: sha512-O8jcjabXaleOG9DQ0+ARXWZBTfnP4WNAqzuiJK7ll44AmxGKv/J2M4TPjxjY3znBCfvBXFzucm1twdyFybFqEA==}
    engines: {node: '>=12'}

  '@istanbuljs/load-nyc-config@1.1.0':
    resolution: {integrity: sha512-VjeHSlIzpv/NyD3N0YuHfXOPDIixcA1q2ZV98wsMqcYlPmv2n3Yb2lYP9XMElnaFVXg5A7YLTeLu6V84uQDjmQ==}
    engines: {node: '>=8'}

  '@istanbuljs/schema@0.1.3':
    resolution: {integrity: sha512-ZXRY4jNvVgSVQ8DL3LTcakaAtXwTVUxE81hslsyD2AtoXW/wVob10HkOJ1X/pAlcI7D+2YoZKg5do8G/w6RYgA==}
    engines: {node: '>=8'}

  '@jest/console@29.7.0':
    resolution: {integrity: sha512-5Ni4CU7XHQi32IJ398EEP4RrB8eV09sXP2ROqD4bksHrnTree52PsxvX8tpL8LvTZ3pFzXyPbNQReSN41CAhOg==}
    engines: {node: ^14.15.0 || ^16.10.0 || >=18.0.0}

  '@jest/core@29.7.0':
    resolution: {integrity: sha512-n7aeXWKMnGtDA48y8TLWJPJmLmmZ642Ceo78cYWEpiD7FzDgmNDV/GCVRorPABdXLJZ/9wzzgZAlHjXjxDHGsg==}
    engines: {node: ^14.15.0 || ^16.10.0 || >=18.0.0}
    peerDependencies:
      node-notifier: ^8.0.1 || ^9.0.0 || ^10.0.0
    peerDependenciesMeta:
      node-notifier:
        optional: true

  '@jest/environment@29.7.0':
    resolution: {integrity: sha512-aQIfHDq33ExsN4jP1NWGXhxgQ/wixs60gDiKO+XVMd8Mn0NWPWgc34ZQDTb2jKaUWQ7MuwoitXAsN2XVXNMpAw==}
    engines: {node: ^14.15.0 || ^16.10.0 || >=18.0.0}

  '@jest/expect-utils@29.7.0':
    resolution: {integrity: sha512-GlsNBWiFQFCVi9QVSx7f5AgMeLxe9YCCs5PuP2O2LdjDAA8Jh9eX7lA1Jq/xdXw3Wb3hyvlFNfZIfcRetSzYcA==}
    engines: {node: ^14.15.0 || ^16.10.0 || >=18.0.0}

  '@jest/expect@29.7.0':
    resolution: {integrity: sha512-8uMeAMycttpva3P1lBHB8VciS9V0XAr3GymPpipdyQXbBcuhkLQOSe8E/p92RyAdToS6ZD1tFkX+CkhoECE0dQ==}
    engines: {node: ^14.15.0 || ^16.10.0 || >=18.0.0}

  '@jest/fake-timers@29.7.0':
    resolution: {integrity: sha512-q4DH1Ha4TTFPdxLsqDXK1d3+ioSL7yL5oCMJZgDYm6i+6CygW5E5xVr/D1HdsGxjt1ZWSfUAs9OxSB/BNelWrQ==}
    engines: {node: ^14.15.0 || ^16.10.0 || >=18.0.0}

  '@jest/globals@29.7.0':
    resolution: {integrity: sha512-mpiz3dutLbkW2MNFubUGUEVLkTGiqW6yLVTA+JbP6fI6J5iL9Y0Nlg8k95pcF8ctKwCS7WVxteBs29hhfAotzQ==}
    engines: {node: ^14.15.0 || ^16.10.0 || >=18.0.0}

  '@jest/reporters@29.7.0':
    resolution: {integrity: sha512-DApq0KJbJOEzAFYjHADNNxAE3KbhxQB1y5Kplb5Waqw6zVbuWatSnMjE5gs8FUgEPmNsnZA3NCWl9NG0ia04Pg==}
    engines: {node: ^14.15.0 || ^16.10.0 || >=18.0.0}
    peerDependencies:
      node-notifier: ^8.0.1 || ^9.0.0 || ^10.0.0
    peerDependenciesMeta:
      node-notifier:
        optional: true

  '@jest/schemas@29.6.3':
    resolution: {integrity: sha512-mo5j5X+jIZmJQveBKeS/clAueipV7KgiX1vMgCxam1RNYiqE1w62n0/tJJnHtjW8ZHcQco5gY85jA3mi0L+nSA==}
    engines: {node: ^14.15.0 || ^16.10.0 || >=18.0.0}

  '@jest/source-map@29.6.3':
    resolution: {integrity: sha512-MHjT95QuipcPrpLM+8JMSzFx6eHp5Bm+4XeFDJlwsvVBjmKNiIAvasGK2fxz2WbGRlnvqehFbh07MMa7n3YJnw==}
    engines: {node: ^14.15.0 || ^16.10.0 || >=18.0.0}

  '@jest/test-result@29.7.0':
    resolution: {integrity: sha512-Fdx+tv6x1zlkJPcWXmMDAG2HBnaR9XPSd5aDWQVsfrZmLVT3lU1cwyxLgRmXR9yrq4NBoEm9BMsfgFzTQAbJYA==}
    engines: {node: ^14.15.0 || ^16.10.0 || >=18.0.0}

  '@jest/test-sequencer@29.7.0':
    resolution: {integrity: sha512-GQwJ5WZVrKnOJuiYiAF52UNUJXgTZx1NHjFSEB0qEMmSZKAkdMoIzw/Cj6x6NF4AvV23AUqDpFzQkN/eYCYTxw==}
    engines: {node: ^14.15.0 || ^16.10.0 || >=18.0.0}

  '@jest/transform@29.7.0':
    resolution: {integrity: sha512-ok/BTPFzFKVMwO5eOHRrvnBVHdRy9IrsrW1GpMaQ9MCnilNLXQKmAX8s1YXDFaai9xJpac2ySzV0YeRRECr2Vw==}
    engines: {node: ^14.15.0 || ^16.10.0 || >=18.0.0}

  '@jest/types@29.6.3':
    resolution: {integrity: sha512-u3UPsIilWKOM3F9CXtrG8LEJmNxwoCQC/XVj4IKYXvvpx7QIi/Kg1LI5uDmDpKlac62NUtX7eLjRh+jVZcLOzw==}
    engines: {node: ^14.15.0 || ^16.10.0 || >=18.0.0}

  '@jridgewell/gen-mapping@0.3.5':
    resolution: {integrity: sha512-IzL8ZoEDIBRWEzlCcRhOaCupYyN5gdIK+Q6fbFdPDg6HqX6jpkItn7DFIpW9LQzXG6Df9sA7+OKnq0qlz/GaQg==}
    engines: {node: '>=6.0.0'}

  '@jridgewell/resolve-uri@3.1.2':
    resolution: {integrity: sha512-bRISgCIjP20/tbWSPWMEi54QVPRZExkuD9lJL+UIxUKtwVJA8wW1Trb1jMs1RFXo1CBTNZ/5hpC9QvmKWdopKw==}
    engines: {node: '>=6.0.0'}

  '@jridgewell/set-array@1.2.1':
    resolution: {integrity: sha512-R8gLRTZeyp03ymzP/6Lil/28tGeGEzhx1q2k703KGWRAI1VdvPIXdG70VJc2pAMw3NA6JKL5hhFu1sJX0Mnn/A==}
    engines: {node: '>=6.0.0'}

  '@jridgewell/sourcemap-codec@1.5.0':
    resolution: {integrity: sha512-gv3ZRaISU3fjPAgNsriBRqGWQL6quFx04YMPW/zD8XMLsU32mhCCbfbO6KZFLjvYpCZ8zyDEgqsgf+PwPaM7GQ==}

  '@jridgewell/trace-mapping@0.3.25':
    resolution: {integrity: sha512-vNk6aEwybGtawWmy/PzwnGDOjCkLWSD2wqvjGGAgOAwCGWySYXfYoxt00IJkTF+8Lb57DwOb3Aa0o9CApepiYQ==}

  '@manypkg/find-root@1.1.0':
    resolution: {integrity: sha512-mki5uBvhHzO8kYYix/WRy2WX8S3B5wdVSc9D6KcU5lQNglP2yt58/VfLuAK49glRXChosY8ap2oJ1qgma3GUVA==}

  '@manypkg/get-packages@1.1.3':
    resolution: {integrity: sha512-fo+QhuU3qE/2TQMQmbVMqaQ6EWbMhi4ABWP+O4AM1NqPBuy0OrApV5LO6BrrgnhtAHS2NH6RrVk9OL181tTi8A==}

  '@nodelib/fs.scandir@2.1.5':
    resolution: {integrity: sha512-vq24Bq3ym5HEQm2NKCr3yXDwjc7vTsEThRDnkp2DK9p1uqLR+DHurm/NOTo0KG7HYHU7eppKZj3MyqYuMBf62g==}
    engines: {node: '>= 8'}

  '@nodelib/fs.stat@2.0.5':
    resolution: {integrity: sha512-RkhPPp2zrqDAQA/2jNhnztcPAlv64XdhIp7a7454A5ovI7Bukxgt7MX7udwAu3zg1DcpPU0rz3VV1SeaqvY4+A==}
    engines: {node: '>= 8'}

  '@nodelib/fs.walk@1.2.8':
    resolution: {integrity: sha512-oGB+UxlgWcgQkgwo8GcEGwemoTFt3FIO9ababBmaGwXIoBKZ+GTy0pP185beGg7Llih/NSHSV2XAs1lnznocSg==}
    engines: {node: '>= 8'}

  '@pkgjs/parseargs@0.11.0':
    resolution: {integrity: sha512-+1VkjdD0QBLPodGrJUeqarH8VAIvQODIbwh9XpP5Syisf7YoQgsJKPNFoqqLQlu+VQ/tVSshMR6loPMn8U+dPg==}
    engines: {node: '>=14'}

  '@rollup/rollup-android-arm-eabi@4.24.0':
    resolution: {integrity: sha512-Q6HJd7Y6xdB48x8ZNVDOqsbh2uByBhgK8PiQgPhwkIw/HC/YX5Ghq2mQY5sRMZWHb3VsFkWooUVOZHKr7DmDIA==}
    cpu: [arm]
    os: [android]

  '@rollup/rollup-android-arm64@4.24.0':
    resolution: {integrity: sha512-ijLnS1qFId8xhKjT81uBHuuJp2lU4x2yxa4ctFPtG+MqEE6+C5f/+X/bStmxapgmwLwiL3ih122xv8kVARNAZA==}
    cpu: [arm64]
    os: [android]

  '@rollup/rollup-darwin-arm64@4.24.0':
    resolution: {integrity: sha512-bIv+X9xeSs1XCk6DVvkO+S/z8/2AMt/2lMqdQbMrmVpgFvXlmde9mLcbQpztXm1tajC3raFDqegsH18HQPMYtA==}
    cpu: [arm64]
    os: [darwin]

  '@rollup/rollup-darwin-x64@4.24.0':
    resolution: {integrity: sha512-X6/nOwoFN7RT2svEQWUsW/5C/fYMBe4fnLK9DQk4SX4mgVBiTA9h64kjUYPvGQ0F/9xwJ5U5UfTbl6BEjaQdBQ==}
    cpu: [x64]
    os: [darwin]

  '@rollup/rollup-linux-arm-gnueabihf@4.24.0':
    resolution: {integrity: sha512-0KXvIJQMOImLCVCz9uvvdPgfyWo93aHHp8ui3FrtOP57svqrF/roSSR5pjqL2hcMp0ljeGlU4q9o/rQaAQ3AYA==}
    cpu: [arm]
    os: [linux]

  '@rollup/rollup-linux-arm-musleabihf@4.24.0':
    resolution: {integrity: sha512-it2BW6kKFVh8xk/BnHfakEeoLPv8STIISekpoF+nBgWM4d55CZKc7T4Dx1pEbTnYm/xEKMgy1MNtYuoA8RFIWw==}
    cpu: [arm]
    os: [linux]

  '@rollup/rollup-linux-arm64-gnu@4.24.0':
    resolution: {integrity: sha512-i0xTLXjqap2eRfulFVlSnM5dEbTVque/3Pi4g2y7cxrs7+a9De42z4XxKLYJ7+OhE3IgxvfQM7vQc43bwTgPwA==}
    cpu: [arm64]
    os: [linux]

  '@rollup/rollup-linux-arm64-musl@4.24.0':
    resolution: {integrity: sha512-9E6MKUJhDuDh604Qco5yP/3qn3y7SLXYuiC0Rpr89aMScS2UAmK1wHP2b7KAa1nSjWJc/f/Lc0Wl1L47qjiyQw==}
    cpu: [arm64]
    os: [linux]

  '@rollup/rollup-linux-powerpc64le-gnu@4.24.0':
    resolution: {integrity: sha512-2XFFPJ2XMEiF5Zi2EBf4h73oR1V/lycirxZxHZNc93SqDN/IWhYYSYj8I9381ikUFXZrz2v7r2tOVk2NBwxrWw==}
    cpu: [ppc64]
    os: [linux]

  '@rollup/rollup-linux-riscv64-gnu@4.24.0':
    resolution: {integrity: sha512-M3Dg4hlwuntUCdzU7KjYqbbd+BLq3JMAOhCKdBE3TcMGMZbKkDdJ5ivNdehOssMCIokNHFOsv7DO4rlEOfyKpg==}
    cpu: [riscv64]
    os: [linux]

  '@rollup/rollup-linux-s390x-gnu@4.24.0':
    resolution: {integrity: sha512-mjBaoo4ocxJppTorZVKWFpy1bfFj9FeCMJqzlMQGjpNPY9JwQi7OuS1axzNIk0nMX6jSgy6ZURDZ2w0QW6D56g==}
    cpu: [s390x]
    os: [linux]

  '@rollup/rollup-linux-x64-gnu@4.24.0':
    resolution: {integrity: sha512-ZXFk7M72R0YYFN5q13niV0B7G8/5dcQ9JDp8keJSfr3GoZeXEoMHP/HlvqROA3OMbMdfr19IjCeNAnPUG93b6A==}
    cpu: [x64]
    os: [linux]

  '@rollup/rollup-linux-x64-musl@4.24.0':
    resolution: {integrity: sha512-w1i+L7kAXZNdYl+vFvzSZy8Y1arS7vMgIy8wusXJzRrPyof5LAb02KGr1PD2EkRcl73kHulIID0M501lN+vobQ==}
    cpu: [x64]
    os: [linux]

  '@rollup/rollup-win32-arm64-msvc@4.24.0':
    resolution: {integrity: sha512-VXBrnPWgBpVDCVY6XF3LEW0pOU51KbaHhccHw6AS6vBWIC60eqsH19DAeeObl+g8nKAz04QFdl/Cefta0xQtUQ==}
    cpu: [arm64]
    os: [win32]

  '@rollup/rollup-win32-ia32-msvc@4.24.0':
    resolution: {integrity: sha512-xrNcGDU0OxVcPTH/8n/ShH4UevZxKIO6HJFK0e15XItZP2UcaiLFd5kiX7hJnqCbSztUF8Qot+JWBC/QXRPYWQ==}
    cpu: [ia32]
    os: [win32]

  '@rollup/rollup-win32-x64-msvc@4.24.0':
    resolution: {integrity: sha512-fbMkAF7fufku0N2dE5TBXcNlg0pt0cJue4xBRE2Qc5Vqikxr4VCgKj/ht6SMdFcOacVA9rqF70APJ8RN/4vMJw==}
    cpu: [x64]
    os: [win32]

  '@sinclair/typebox@0.27.8':
    resolution: {integrity: sha512-+Fj43pSMwJs4KRrH/938Uf+uAELIgVBmQzg/q1YG10djyfA3TnrU8N8XzqCh/okZdszqBQTZf96idMfE5lnwTA==}

  '@sinonjs/commons@3.0.1':
    resolution: {integrity: sha512-K3mCHKQ9sVh8o1C9cxkwxaOmXoAMlDxC1mYyHrjqOWEcBjYr76t96zL2zlj5dUGZ3HSw240X1qgH3Mjf1yJWpQ==}

  '@sinonjs/fake-timers@10.3.0':
    resolution: {integrity: sha512-V4BG07kuYSUkTCSBHG8G8TNhM+F19jXFWnQtzj+we8DrkpSBCee9Z3Ms8yiGer/dlmhe35/Xdgyo3/0rQKg7YA==}

  '@types/babel__core@7.20.5':
    resolution: {integrity: sha512-qoQprZvz5wQFJwMDqeseRXWv3rqMvhgpbXFfVyWhbx9X47POIA6i/+dXefEmZKoAgOaTdaIgNSMqMIU61yRyzA==}

  '@types/babel__generator@7.6.8':
    resolution: {integrity: sha512-ASsj+tpEDsEiFr1arWrlN6V3mdfjRMZt6LtK/Vp/kreFLnr5QH5+DhvD5nINYZXzwJvXeGq+05iUXcAzVrqWtw==}

  '@types/babel__template@7.4.4':
    resolution: {integrity: sha512-h/NUaSyG5EyxBIp8YRxo4RMe2/qQgvyowRwVMzhYhBCONbW8PUsg4lkFMrhgZhUe5z3L3MiLDuvyJ/CaPa2A8A==}

  '@types/babel__traverse@7.20.6':
    resolution: {integrity: sha512-r1bzfrm0tomOI8g1SzvCaQHo6Lcv6zu0EA+W2kHrt8dyrHQxGzBBL4kdkzIS+jBMV+EYcMAEAqXqYaLJq5rOZg==}

  '@types/bn.js@5.1.6':
    resolution: {integrity: sha512-Xh8vSwUeMKeYYrj3cX4lGQgFSF/N03r+tv4AiLl1SucqV+uTQpxRcnM8AkXKHwYP9ZPXOYXRr2KPXpVlIvqh9w==}

  '@types/elliptic@6.4.18':
    resolution: {integrity: sha512-UseG6H5vjRiNpQvrhy4VF/JXdA3V/Fp5amvveaL+fs28BZ6xIKJBPnUPRlEaZpysD9MbpfaLi8lbl7PGUAkpWw==}

  '@types/estree@1.0.6':
    resolution: {integrity: sha512-AYnb1nQyY49te+VRAVgmzfcgjYS91mY5P0TKUDCLEM+gNnA+3T6rWITXRLYCpahpqSQbN5cE+gHpnPyXjHWxcw==}

  '@types/graceful-fs@4.1.9':
    resolution: {integrity: sha512-olP3sd1qOEe5dXTSaFvQG+02VdRXcdytWLAZsAq1PecU8uqQAhkrnbli7DagjtXKW/Bl7YJbUsa8MPcuc8LHEQ==}

  '@types/istanbul-lib-coverage@2.0.6':
    resolution: {integrity: sha512-2QF/t/auWm0lsy8XtKVPG19v3sSOQlJe/YHZgfjb/KBBHOGSV+J2q/S671rcq9uTBrLAXmZpqJiaQbMT+zNU1w==}

  '@types/istanbul-lib-report@3.0.3':
    resolution: {integrity: sha512-NQn7AHQnk/RSLOxrBbGyJM/aVQ+pjj5HCgasFxc0K/KhoATfQ/47AyUl15I2yBUpihjmas+a+VJBOqecrFH+uA==}

  '@types/istanbul-reports@3.0.4':
    resolution: {integrity: sha512-pk2B1NWalF9toCRu6gjBzR69syFjP4Od8WRAX+0mmf9lAjCRicLOWc+ZrxZHx/0XRjotgkF9t6iaMJ+aXcOdZQ==}

  '@types/node@12.20.55':
    resolution: {integrity: sha512-J8xLz7q2OFulZ2cyGTLE1TbbZcjpno7FaN6zdJNrgAdrJ+DZzh/uFR6YrTb4C+nXakvud8Q4+rbhoIWlYQbUFQ==}

  '@types/node@22.7.5':
    resolution: {integrity: sha512-jML7s2NAzMWc//QSJ1a3prpk78cOPchGvXJsC3C6R6PSMoooztvRVQEz89gmBTBY1SPMaqo5teB4uNHPdetShQ==}

  '@types/stack-utils@2.0.3':
    resolution: {integrity: sha512-9aEbYZ3TbYMznPdcdr3SmIrLXwC/AKZXQeCf9Pgao5CKb8CyHuEX5jzWPTkvregvhRJHcpRO6BFoGW9ycaOkYw==}

  '@types/yargs-parser@21.0.3':
    resolution: {integrity: sha512-I4q9QU9MQv4oEOz4tAHJtNz1cwuLxn2F3xcc2iV5WdqLPpUnj30aUuxt1mAxYTG+oe8CZMV/+6rU4S4gRDzqtQ==}

  '@types/yargs@17.0.33':
    resolution: {integrity: sha512-WpxBCKWPLr4xSsHgz511rFJAM+wS28w2zEO1QDNY5zM/S8ok70NNfztH0xwhqKyaK0OHCbN98LDAZuy1ctxDkA==}

  ansi-colors@4.1.3:
    resolution: {integrity: sha512-/6w/C21Pm1A7aZitlI5Ni/2J6FFQN8i1Cvz3kHABAAbw93v/NlvKdVOqz7CCWz/3iv/JplRSEEZ83XION15ovw==}
    engines: {node: '>=6'}

  ansi-escapes@4.3.2:
    resolution: {integrity: sha512-gKXj5ALrKWQLsYG9jlTRmR/xKluxHV+Z9QEwNIgCfM1/uwPMCuzVVnh5mwTd+OuBZcwSIMbqssNWRm1lE51QaQ==}
    engines: {node: '>=8'}

  ansi-regex@5.0.1:
    resolution: {integrity: sha512-quJQXlTSUGL2LH9SUXo8VwsY4soanhgo6LNSm84E1LBcE8s3O0wpdiRzyR9z/ZZJMlMWv37qOOb9pdJlMUEKFQ==}
    engines: {node: '>=8'}

  ansi-regex@6.1.0:
    resolution: {integrity: sha512-7HSX4QQb4CspciLpVFwyRe79O3xsIZDDLER21kERQ71oaPodF8jL725AgJMFAYbooIqolJoRLuM81SpeUkpkvA==}
    engines: {node: '>=12'}

  ansi-styles@3.2.1:
    resolution: {integrity: sha512-VT0ZI6kZRdTh8YyJw3SMbYm/u+NqfsAxEpWO0Pf9sq8/e94WxxOpPKx9FR1FlyCtOVDNOQ+8ntlqFxiRc+r5qA==}
    engines: {node: '>=4'}

  ansi-styles@4.3.0:
    resolution: {integrity: sha512-zbB9rCJAT1rbjiVDb2hqKFHNYLxgtk8NURxZ3IZwD3F6NtxbXZQCnnSi1Lkx+IDohdPlFp222wVALIheZJQSEg==}
    engines: {node: '>=8'}

  ansi-styles@5.2.0:
    resolution: {integrity: sha512-Cxwpt2SfTzTtXcfOlzGEee8O+c+MmUgGrNiBcXnuWxuFJHe6a5Hz7qwhwe5OgaSYI0IJvkLqWX1ASG+cJOkEiA==}
    engines: {node: '>=10'}

  ansi-styles@6.2.1:
    resolution: {integrity: sha512-bN798gFfQX+viw3R7yrGWRqnrN2oRkEkUjjl4JNn4E8GxxbjtG3FbrEIIY3l8/hrwUwIeCZvi4QuOTP4MErVug==}
    engines: {node: '>=12'}

  any-promise@1.3.0:
    resolution: {integrity: sha512-7UvmKalWRt1wgjL1RrGxoSJW/0QZFIegpeGvZG9kjp8vrRu55XTHbwnqq2GpXm9uLbcuhxm3IqX9OB4MZR1b2A==}

  anymatch@3.1.3:
    resolution: {integrity: sha512-KMReFUr0B4t+D+OBkjR3KYqvocp2XaSzO55UcB6mgQMd3KbcE+mWTyvVV7D/zsdEbNnV6acZUutkiHQXvTr1Rw==}
    engines: {node: '>= 8'}

  argparse@1.0.10:
    resolution: {integrity: sha512-o5Roy6tNG4SL/FOkCAN6RzjiakZS25RLYFrcMttJqbdd8BWrnA+fGz57iN5Pb06pvBGvl5gQ0B48dJlslXvoTg==}

  array-union@2.1.0:
    resolution: {integrity: sha512-HGyxoOTYUyCM6stUe6EJgnd4EoewAI7zMdfqO+kGjnlZmBDz/cR5pf8r/cR4Wq60sL/p0IkcjUEEPwS3GFrIyw==}
    engines: {node: '>=8'}

  babel-jest@29.7.0:
    resolution: {integrity: sha512-BrvGY3xZSwEcCzKvKsCi2GgHqDqsYkOP4/by5xCgIwGXQxIEh+8ew3gmrE1y7XRR6LHZIj6yLYnUi/mm2KXKBg==}
    engines: {node: ^14.15.0 || ^16.10.0 || >=18.0.0}
    peerDependencies:
      '@babel/core': ^7.8.0

  babel-plugin-istanbul@6.1.1:
    resolution: {integrity: sha512-Y1IQok9821cC9onCx5otgFfRm7Lm+I+wwxOx738M/WLPZ9Q42m4IG5W0FNX8WLL2gYMZo3JkuXIH2DOpWM+qwA==}
    engines: {node: '>=8'}

  babel-plugin-jest-hoist@29.6.3:
    resolution: {integrity: sha512-ESAc/RJvGTFEzRwOTT4+lNDk/GNHMkKbNzsvT0qKRfDyyYTskxB5rnU2njIDYVxXCBHHEI1c0YwHob3WaYujOg==}
    engines: {node: ^14.15.0 || ^16.10.0 || >=18.0.0}

  babel-plugin-polyfill-corejs2@0.4.11:
    resolution: {integrity: sha512-sMEJ27L0gRHShOh5G54uAAPaiCOygY/5ratXuiyb2G46FmlSpc9eFCzYVyDiPxfNbwzA7mYahmjQc5q+CZQ09Q==}
    peerDependencies:
      '@babel/core': ^7.4.0 || ^8.0.0-0 <8.0.0

  babel-plugin-polyfill-corejs3@0.10.6:
    resolution: {integrity: sha512-b37+KR2i/khY5sKmWNVQAnitvquQbNdWy6lJdsr0kmquCKEEUgMKK4SboVM3HtfnZilfjr4MMQ7vY58FVWDtIA==}
    peerDependencies:
      '@babel/core': ^7.4.0 || ^8.0.0-0 <8.0.0

  babel-plugin-polyfill-regenerator@0.6.2:
    resolution: {integrity: sha512-2R25rQZWP63nGwaAswvDazbPXfrM3HwVoBXK6HcqeKrSrL/JqcC/rDcf95l4r7LXLyxDXc8uQDa064GubtCABg==}
    peerDependencies:
      '@babel/core': ^7.4.0 || ^8.0.0-0 <8.0.0

  babel-preset-current-node-syntax@1.1.0:
    resolution: {integrity: sha512-ldYss8SbBlWva1bs28q78Ju5Zq1F+8BrqBZZ0VFhLBvhh6lCpC2o3gDJi/5DRLs9FgYZCnmPYIVFU4lRXCkyUw==}
    peerDependencies:
      '@babel/core': ^7.0.0

  babel-preset-jest@29.6.3:
    resolution: {integrity: sha512-0B3bhxR6snWXJZtR/RliHTDPRgn1sNHOR0yVtq/IiQFyuOVjFS+wuio/R4gSNkyYmKmJB4wGZv2NZanmKmTnNA==}
    engines: {node: ^14.15.0 || ^16.10.0 || >=18.0.0}
    peerDependencies:
      '@babel/core': ^7.0.0

  balanced-match@1.0.2:
    resolution: {integrity: sha512-3oSeUO0TMV67hN1AmbXsK4yaqU7tjiHlbxRDZOpH0KW9+CeX4bRAaX0Anxt0tx2MrpRpWwQaPwIlISEJhYU5Pw==}

  bech32@2.0.0:
    resolution: {integrity: sha512-LcknSilhIGatDAsY1ak2I8VtGaHNhgMSYVxFrGLXv+xLHytaKZKcaUJJUE7qmBr7h33o5YQwP55pMI0xmkpJwg==}

  better-path-resolve@1.0.0:
    resolution: {integrity: sha512-pbnl5XzGBdrFU/wT4jqmJVPn2B6UHPBOhzMQkY/SPUPB6QtUXtmBHBIwCbXJol93mOpGMnQyP/+BB19q04xj7g==}
    engines: {node: '>=4'}

  binary-extensions@2.3.0:
    resolution: {integrity: sha512-Ceh+7ox5qe7LJuLHoY0feh3pHuUDHAcRUeyL2VYghZwfpkNIy/+8Ocg0a3UuSoYzavmylwuLWQOf3hl0jjMMIw==}
    engines: {node: '>=8'}

  bn.js@4.12.0:
    resolution: {integrity: sha512-c98Bf3tPniI+scsdk237ku1Dc3ujXQTSgyiPUDEOe7tRkhrqridvh8klBv0HCEso1OLOYcHuCv/cS6DNxKH+ZA==}

  brace-expansion@1.1.11:
    resolution: {integrity: sha512-iCuPHDFgrHX7H2vEI/5xpz07zSHB00TpugqhmYtVmMO6518mCuRMoOYFldEBl0g187ufozdaHgWKcYFb61qGiA==}

  brace-expansion@2.0.1:
    resolution: {integrity: sha512-XnAIvQ8eM+kC6aULx6wuQiwVsnzsi9d3WxzV3FpWTGA19F621kwdbsAcFKXgKUHZWsy+mY6iL1sHTxWEFCytDA==}

  braces@3.0.3:
    resolution: {integrity: sha512-yQbXgO/OSZVD2IsiLlro+7Hf6Q18EJrKSEsdoMzKePKXct3gvD8oLcOQdIzGupr5Fj+EDe8gO/lxc1BzfMpxvA==}
    engines: {node: '>=8'}

  brorand@1.1.0:
    resolution: {integrity: sha512-cKV8tMCEpQs4hK/ik71d6LrPOnpkpGBR0wzxqr68g2m/LB2GxVYQroAjMJZRVM1Y4BCjCKc3vAamxSzOY2RP+w==}

  browserslist@4.24.0:
    resolution: {integrity: sha512-Rmb62sR1Zpjql25eSanFGEhAxcFwfA1K0GuQcLoaJBAcENegrQut3hYdhXFF1obQfiDyqIW/cLM5HSJ/9k884A==}
    engines: {node: ^6 || ^7 || ^8 || ^9 || ^10 || ^11 || ^12 || >=13.7}
    hasBin: true

  bser@2.1.1:
    resolution: {integrity: sha512-gQxTNE/GAfIIrmHLUE3oJyp5FO6HRBfhjnw4/wMmA63ZGDJnWBmgY/lyQBpnDUkGmAhbSe39tx2d/iTOAfglwQ==}

  buffer-from@1.1.2:
    resolution: {integrity: sha512-E+XQCRwSbaaiChtv6k6Dwgc+bx+Bs6vuKJHHl5kox/BaKbhiXzqQOwK4cO22yElGp2OCmjwVhT3HmxgyPGnJfQ==}

  bundle-require@5.0.0:
    resolution: {integrity: sha512-GuziW3fSSmopcx4KRymQEJVbZUfqlCqcq7dvs6TYwKRZiegK/2buMxQTPs6MGlNv50wms1699qYO54R8XfRX4w==}
    engines: {node: ^12.20.0 || ^14.13.1 || >=16.0.0}
    peerDependencies:
      esbuild: '>=0.18'

  cac@6.7.14:
    resolution: {integrity: sha512-b6Ilus+c3RrdDk+JhLKUAQfzzgLEPy6wcXqS7f/xe1EETvsDP6GORG7SFuOs6cID5YkqchW/LXZbX5bc8j7ZcQ==}
    engines: {node: '>=8'}

  callsites@3.1.0:
    resolution: {integrity: sha512-P8BjAsXvZS+VIDUI11hHCQEv74YT67YUi5JJFNWIqL235sBmjX4+qx9Muvls5ivyNENctx46xQLQ3aTuE7ssaQ==}
    engines: {node: '>=6'}

  camelcase@5.3.1:
    resolution: {integrity: sha512-L28STB170nwWS63UjtlEOE3dldQApaJXZkOI1uMFfzf3rRuPegHaHesyee+YxQ+W6SvRDQV6UrdOdRiR153wJg==}
    engines: {node: '>=6'}

  camelcase@6.3.0:
    resolution: {integrity: sha512-Gmy6FhYlCY7uOElZUSbxo2UCDH8owEk996gkbrpsgGtrJLM3J7jGxl9Ic7Qwwj4ivOE5AWZWRMecDdF7hqGjFA==}
    engines: {node: '>=10'}

  caniuse-lite@1.0.30001668:
    resolution: {integrity: sha512-nWLrdxqCdblixUO+27JtGJJE/txpJlyUy5YN1u53wLZkP0emYCo5zgS6QYft7VUYR42LGgi/S5hdLZTrnyIddw==}

  chalk@2.4.2:
    resolution: {integrity: sha512-Mti+f9lpJNcwF4tWV8/OrTTtF1gZi+f8FqlyAdouralcFWFQWF2+NgCHShjkCb+IFBLq9buZwE1xckQU4peSuQ==}
    engines: {node: '>=4'}

  chalk@4.1.2:
    resolution: {integrity: sha512-oKnbhFyRIXpUuez8iBMmyEa4nbj4IOQyuhc/wy9kY7/WVPcwIO9VA668Pu8RkO7+0G76SLROeyw9CpQ061i4mA==}
    engines: {node: '>=10'}

  char-regex@1.0.2:
    resolution: {integrity: sha512-kWWXztvZ5SBQV+eRgKFeh8q5sLuZY2+8WUIzlxWVTg+oGwY14qylx1KbKzHd8P6ZYkAg0xyIDU9JMHhyJMZ1jw==}
    engines: {node: '>=10'}

  chardet@0.7.0:
    resolution: {integrity: sha512-mT8iDcrh03qDGRRmoA2hmBJnxpllMR+0/0qlzjqZES6NdiWDcZkCNAk4rPFZ9Q85r27unkiNNg8ZOiwZXBHwcA==}

  chokidar@3.6.0:
    resolution: {integrity: sha512-7VT13fmjotKpGipCW9JEQAusEPE+Ei8nl6/g4FBAmIm0GOOLMua9NDDo/DWp0ZAxCr3cPq5ZpBqmPAQgDda2Pw==}
    engines: {node: '>= 8.10.0'}

  ci-info@3.9.0:
    resolution: {integrity: sha512-NIxF55hv4nSqQswkAeiOi1r83xy8JldOFDTWiug55KBu9Jnblncd2U6ViHmYgHf01TPZS77NJBhBMKdWj9HQMQ==}
    engines: {node: '>=8'}

  cjs-module-lexer@1.4.1:
    resolution: {integrity: sha512-cuSVIHi9/9E/+821Qjdvngor+xpnlwnuwIyZOaLmHBVdXL+gP+I6QQB9VkO7RI77YIcTV+S1W9AreJ5eN63JBA==}

  cliui@8.0.1:
    resolution: {integrity: sha512-BSeNnyus75C4//NQ9gQt1/csTXyo/8Sb+afLAkzAptFuMsod9HFokGNudZpi/oQV73hnVK+sR+5PVRMd+Dr7YQ==}
    engines: {node: '>=12'}

  co@4.6.0:
    resolution: {integrity: sha512-QVb0dM5HvG+uaxitm8wONl7jltx8dqhfU33DcqtOZcLSVIKSDDLDi7+0LbAKiyI8hD9u42m2YxXSkMGWThaecQ==}
    engines: {iojs: '>= 1.0.0', node: '>= 0.12.0'}

  collect-v8-coverage@1.0.2:
    resolution: {integrity: sha512-lHl4d5/ONEbLlJvaJNtsF/Lz+WvB07u2ycqTYbdrq7UypDXailES4valYb2eWiJFxZlVmpGekfqoxQhzyFdT4Q==}

  color-convert@1.9.3:
    resolution: {integrity: sha512-QfAUtd+vFdAtFQcC8CCyYt1fYWxSqAiK2cSD6zDB8N3cpsEBAvRxp9zOGg6G/SHHJYAT88/az/IuDGALsNVbGg==}

  color-convert@2.0.1:
    resolution: {integrity: sha512-RRECPsj7iu/xb5oKYcsFHSppFNnsj/52OVTRKb4zP5onXwVF3zVmmToNcOfGC+CRDpfK/U584fMg38ZHCaElKQ==}
    engines: {node: '>=7.0.0'}

  color-name@1.1.3:
    resolution: {integrity: sha512-72fSenhMw2HZMTVHeCA9KCmpEIbzWiQsjN+BHcBbS9vr1mtt+vJjPdksIBNUmKAW8TFUDPJK5SUU3QhE9NEXDw==}

  color-name@1.1.4:
    resolution: {integrity: sha512-dOy+3AuW3a2wNbZHIuMZpTcgjGuLU/uBL/ubcZF9OXbDo8ff4O8yVp5Bf0efS8uEoYo5q4Fx7dY9OgQGXgAsQA==}

  commander@4.1.1:
    resolution: {integrity: sha512-NOKm8xhkzAjzFx8B2v5OAHT+u5pRQc2UCa2Vq9jYL/31o2wi9mxBA7LIFs3sV5VSC49z6pEhfbMULvShKj26WA==}
    engines: {node: '>= 6'}

  concat-map@0.0.1:
    resolution: {integrity: sha512-/Srv4dswyQNBfohGpz9o6Yb3Gz3SrUDqBH5rTuhGR7ahtlbYKnVxw2bCFMRljaA7EXHaXZ8wsHdodFvbkhKmqg==}

  consola@3.2.3:
    resolution: {integrity: sha512-I5qxpzLv+sJhTVEoLYNcTW+bThDCPsit0vLNKShZx6rLtpilNpmmeTPaeqJb9ZE9dV3DGaeby6Vuhrw38WjeyQ==}
    engines: {node: ^14.18.0 || >=16.10.0}

  convert-source-map@2.0.0:
    resolution: {integrity: sha512-Kvp459HrV2FEJ1CAsi1Ku+MY3kasH19TFykTz2xWmMeq6bk2NU3XXvfJ+Q61m0xktWwt+1HSYf3JZsTms3aRJg==}

  core-js-compat@3.38.1:
    resolution: {integrity: sha512-JRH6gfXxGmrzF3tZ57lFx97YARxCXPaMzPo6jELZhv88pBH5VXpQ+y0znKGlFnzuaihqhLbefxSJxWJMPtfDzw==}

  create-jest@29.7.0:
    resolution: {integrity: sha512-Adz2bdH0Vq3F53KEMJOoftQFutWCukm6J24wbPWRO4k1kMY7gS7ds/uoJkNuV8wDCtWWnuwGcJwpWcih+zEW1Q==}
    engines: {node: ^14.15.0 || ^16.10.0 || >=18.0.0}
    hasBin: true

  cross-spawn@5.1.0:
    resolution: {integrity: sha512-pTgQJ5KC0d2hcY8eyL1IzlBPYjTkyH72XRZPnLyKus2mBfNjQs3klqbJU2VILqZryAZUt9JOb3h/mWMy23/f5A==}

  cross-spawn@7.0.3:
    resolution: {integrity: sha512-iRDPJKUPVEND7dHPO8rkbOnPpyDygcDFtWjpeWNCgy8WP2rXcxXL8TskReQl6OrB2G7+UJrags1q15Fudc7G6w==}
    engines: {node: '>= 8'}

  debug@4.3.7:
    resolution: {integrity: sha512-Er2nc/H7RrMXZBFCEim6TCmMk02Z8vLC2Rbi1KEBggpo0fS6l0S1nnapwmIi3yW/+GOJap1Krg4w0Hg80oCqgQ==}
    engines: {node: '>=6.0'}
    peerDependencies:
      supports-color: '*'
    peerDependenciesMeta:
      supports-color:
        optional: true

  dedent@1.5.3:
    resolution: {integrity: sha512-NHQtfOOW68WD8lgypbLA5oT+Bt0xXJhiYvoR6SmmNXZfpzOGXwdKWmcwG8N7PwVVWV3eF/68nmD9BaJSsTBhyQ==}
    peerDependencies:
      babel-plugin-macros: ^3.1.0
    peerDependenciesMeta:
      babel-plugin-macros:
        optional: true

  deepmerge@4.3.1:
    resolution: {integrity: sha512-3sUqbMEc77XqpdNO7FRyRog+eW3ph+GYCbj+rK+uYyRMuwsVy0rMiVtPn+QJlKFvWP/1PYpapqYn0Me2knFn+A==}
    engines: {node: '>=0.10.0'}

  detect-indent@6.1.0:
    resolution: {integrity: sha512-reYkTUJAZb9gUuZ2RvVCNhVHdg62RHnJ7WJl8ftMi4diZ6NWlciOzQN88pUhSELEwflJht4oQDv0F0BMlwaYtA==}
    engines: {node: '>=8'}

  detect-newline@3.1.0:
    resolution: {integrity: sha512-TLz+x/vEXm/Y7P7wn1EJFNLxYpUD4TgMosxY6fAVJUnJMbupHBOncxyWUG9OpTaH9EBD7uFI5LfEgmMOc54DsA==}
    engines: {node: '>=8'}

  diff-sequences@29.6.3:
    resolution: {integrity: sha512-EjePK1srD3P08o2j4f0ExnylqRs5B9tJjcp9t1krH2qRi8CCdsYfwe9JgSLurFBWwq4uOlipzfk5fHNvwFKr8Q==}
    engines: {node: ^14.15.0 || ^16.10.0 || >=18.0.0}

  dir-glob@3.0.1:
    resolution: {integrity: sha512-WkrWp9GR4KXfKGYzOLmTuGVi1UWFfws377n9cc55/tb6DuqyF6pcQ5AbiHEshaDpY9v6oaSr2XCDidGmMwdzIA==}
    engines: {node: '>=8'}

  eastasianwidth@0.2.0:
    resolution: {integrity: sha512-I88TYZWc9XiYHRQ4/3c5rjjfgkjhLyW2luGIheGERbNQ6OY7yTybanSpDXZa8y7VUP9YmDcYa+eyq4ca7iLqWA==}

  electron-to-chromium@1.5.35:
    resolution: {integrity: sha512-hOSRInrIDm0Brzp4IHW2F/VM+638qOL2CzE0DgpnGzKW27C95IqqeqgKz/hxHGnvPxvQGpHUGD5qRVC9EZY2+A==}

  elliptic@6.6.0:
    resolution: {integrity: sha512-dpwoQcLc/2WLQvJvLRHKZ+f9FgOdjnq11rurqwekGQygGPsYSK29OMMD2WalatiqQ+XGFDglTNixpPfI+lpaAA==}

  emittery@0.13.1:
    resolution: {integrity: sha512-DeWwawk6r5yR9jFgnDKYt4sLS0LmHJJi3ZOnb5/JdbYwj3nW+FxQnHIjhBKz8YLC7oRNPVM9NQ47I3CVx34eqQ==}
    engines: {node: '>=12'}

  emoji-regex@8.0.0:
    resolution: {integrity: sha512-MSjYzcWNOA0ewAHpz0MxpYFvwg6yjy1NG3xteoqz644VCo/RPgnr1/GGt+ic3iJTzQ8Eu3TdM14SawnVUmGE6A==}

  emoji-regex@9.2.2:
    resolution: {integrity: sha512-L18DaJsXSUk2+42pv8mLs5jJT2hqFkFE4j21wOmgbUqsZ2hL72NsUU785g9RXgo3s0ZNgVl42TiHp3ZtOv/Vyg==}

  enquirer@2.4.1:
    resolution: {integrity: sha512-rRqJg/6gd538VHvR3PSrdRBb/1Vy2YfzHqzvbhGIQpDRKIa4FgV/54b5Q1xYSxOOwKvjXweS26E0Q+nAMwp2pQ==}
    engines: {node: '>=8.6'}

  error-ex@1.3.2:
    resolution: {integrity: sha512-7dFHNmqeFSEt2ZBsCriorKnn3Z2pj+fd9kmI6QoWw4//DL+icEBfc0U7qJCisqrTsKTjw4fNFy2pW9OqStD84g==}

  esbuild@0.23.1:
    resolution: {integrity: sha512-VVNz/9Sa0bs5SELtn3f7qhJCDPCF5oMEl5cO9/SSinpE9hbPVvxbd572HH5AKiP7WD8INO53GgfDDhRjkylHEg==}
    engines: {node: '>=18'}
    hasBin: true

  escalade@3.2.0:
    resolution: {integrity: sha512-WUj2qlxaQtO4g6Pq5c29GTcWGDyd8itL8zTlipgECz3JesAiiOKotd8JU6otB3PACgG6xkJUyVhboMS+bje/jA==}
    engines: {node: '>=6'}

  escape-string-regexp@1.0.5:
    resolution: {integrity: sha512-vbRorB5FUQWvla16U8R/qgaFIya2qGzwDrNmCZuYKrbdSUMG6I1ZCGQRefkRVhuOkIGVne7BQ35DSfo1qvJqFg==}
    engines: {node: '>=0.8.0'}

  escape-string-regexp@2.0.0:
    resolution: {integrity: sha512-UpzcLCXolUWcNu5HtVMHYdXJjArjsF9C0aNnquZYY4uW/Vu0miy5YoWvbV345HauVvcAUnpRuhMMcqTcGOY2+w==}
    engines: {node: '>=8'}

  esprima@4.0.1:
    resolution: {integrity: sha512-eGuFFw7Upda+g4p+QHvnW0RyTX/SVeJBDM/gCtMARO0cLuT2HcEKnTPvhjV6aGeqrCB/sbNop0Kszm0jsaWU4A==}
    engines: {node: '>=4'}
    hasBin: true

  esutils@2.0.3:
    resolution: {integrity: sha512-kVscqXk4OCp68SZ0dkgEKVi6/8ij300KBWTJq32P/dYeWTSwK41WyTxalN1eRmA5Z9UU/LX9D7FWSmV9SAYx6g==}
    engines: {node: '>=0.10.0'}

  execa@5.1.1:
    resolution: {integrity: sha512-8uSpZZocAZRBAPIEINJj3Lo9HyGitllczc27Eh5YYojjMFMn8yHMDMaUHE2Jqfq05D/wucwI4JGURyXt1vchyg==}
    engines: {node: '>=10'}

  exit@0.1.2:
    resolution: {integrity: sha512-Zk/eNKV2zbjpKzrsQ+n1G6poVbErQxJ0LBOJXaKZ1EViLzH+hrLu9cdXI4zw9dBQJslwBEpbQ2P1oS7nDxs6jQ==}
    engines: {node: '>= 0.8.0'}

  expect@29.7.0:
    resolution: {integrity: sha512-2Zks0hf1VLFYI1kbh0I5jP3KHHyCHpkfyHBzsSXRFgl/Bg9mWYfMW8oD+PdMPlEwy5HNsR9JutYy6pMeOh61nw==}
    engines: {node: ^14.15.0 || ^16.10.0 || >=18.0.0}

  extendable-error@0.1.7:
    resolution: {integrity: sha512-UOiS2in6/Q0FK0R0q6UY9vYpQ21mr/Qn1KOnte7vsACuNJf514WvCCUHSRCPcgjPT2bAhNIJdlE6bVap1GKmeg==}

  external-editor@3.1.0:
    resolution: {integrity: sha512-hMQ4CX1p1izmuLYyZqLMO/qGNw10wSv9QDCPfzXfyFrOaCSSoRfqE1Kf1s5an66J5JZC62NewG+mK49jOCtQew==}
    engines: {node: '>=4'}

  fast-glob@3.3.2:
    resolution: {integrity: sha512-oX2ruAFQwf/Orj8m737Y5adxDQO0LAB7/S5MnxCdTNDd4p6BsyIVsv9JQsATbTSq8KHRpLwIHbVlUNatxd+1Ow==}
    engines: {node: '>=8.6.0'}

  fast-json-stable-stringify@2.1.0:
    resolution: {integrity: sha512-lhd/wF+Lk98HZoTCtlVraHtfh5XYijIjalXck7saUtuanSDyLMxnHhSXEDJqHxD7msR8D0uCmqlkwjCV8xvwHw==}

  fastq@1.17.1:
    resolution: {integrity: sha512-sRVD3lWVIXWg6By68ZN7vho9a1pQcN/WBFaAAsDDFzlJjvoGx0P8z7V1t72grFJfJhu3YPZBuu25f7Kaw2jN1w==}

  fb-watchman@2.0.2:
    resolution: {integrity: sha512-p5161BqbuCaSnB8jIbzQHOlpgsPmK5rJVDfDKO91Axs5NC1uu3HRQm6wt9cd9/+GtQQIO53JdGXXoyDpTAsgYA==}

  fdir@6.4.0:
    resolution: {integrity: sha512-3oB133prH1o4j/L5lLW7uOCF1PlD+/It2L0eL/iAqWMB91RBbqTewABqxhj0ibBd90EEmWZq7ntIWzVaWcXTGQ==}
    peerDependencies:
      picomatch: ^3 || ^4
    peerDependenciesMeta:
      picomatch:
        optional: true

  fill-range@7.1.1:
    resolution: {integrity: sha512-YsGpe3WHLK8ZYi4tWDg2Jy3ebRz2rXowDxnld4bkQB00cc/1Zw9AWnC0i9ztDJitivtQvaI9KaLyKrc+hBW0yg==}
    engines: {node: '>=8'}

  find-up@4.1.0:
    resolution: {integrity: sha512-PpOwAdQ/YlXQ2vj8a3h8IipDuYRi3wceVQQGYWxNINccq40Anw7BlsEXCMbt1Zt+OLA6Fq9suIpIWD0OsnISlw==}
    engines: {node: '>=8'}

  foreground-child@3.3.0:
    resolution: {integrity: sha512-Ld2g8rrAyMYFXBhEqMz8ZAHBi4J4uS1i/CxGMDnjyFWddMXLVcDp051DZfu+t7+ab7Wv6SMqpWmyFIj5UbfFvg==}
    engines: {node: '>=14'}

  fs-extra@7.0.1:
    resolution: {integrity: sha512-YJDaCJZEnBmcbw13fvdAM9AwNOJwOzrE4pqMqBq5nFiEqXUqHwlK4B+3pUw6JNvfSPtX05xFHtYy/1ni01eGCw==}
    engines: {node: '>=6 <7 || >=8'}

  fs-extra@8.1.0:
    resolution: {integrity: sha512-yhlQgA6mnOJUKOsRUFsgJdQCvkKhcz8tlZG5HBQfReYZy46OwLcY+Zia0mtdHsOo9y/hP+CxMN0TU9QxoOtG4g==}
    engines: {node: '>=6 <7 || >=8'}

  fs.realpath@1.0.0:
    resolution: {integrity: sha512-OO0pH2lK6a0hZnAdau5ItzHPI6pUlvI7jMVnxUQRtw4owF2wk8lOSabtGDCTP4Ggrg2MbGnWO9X8K1t4+fGMDw==}

  fsevents@2.3.3:
    resolution: {integrity: sha512-5xoDfX+fL7faATnagmWPpbFtwh/R77WmMMqqHGS65C3vvB0YHrgF+B1YmZ3441tMj5n63k0212XNoJwzlhffQw==}
    engines: {node: ^8.16.0 || ^10.6.0 || >=11.0.0}
    os: [darwin]

  function-bind@1.1.2:
    resolution: {integrity: sha512-7XHNxH7qX9xG5mIwxkhumTox/MIRNcOgDrxWsMt2pAr23WHp6MrRlN7FBSFpCpr+oVO0F744iUgR82nJMfG2SA==}

  gensync@1.0.0-beta.2:
    resolution: {integrity: sha512-3hN7NaskYvMDLQY55gnW3NQ+mesEAepTqlg+VEbj7zzqEMBVNhzcGYYeqFo/TlYz6eQiFcp1HcsCZO+nGgS8zg==}
    engines: {node: '>=6.9.0'}

  get-caller-file@2.0.5:
    resolution: {integrity: sha512-DyFP3BM/3YHTQOCUL/w0OZHR0lpKeGrxotcHWcqNEdnltqFwXVfhEBQ94eIo34AfQpo0rGki4cyIiftY06h2Fg==}
    engines: {node: 6.* || 8.* || >= 10.*}

  get-package-type@0.1.0:
    resolution: {integrity: sha512-pjzuKtY64GYfWizNAJ0fr9VqttZkNiK2iS430LtIHzjBEr6bX8Am2zm4sW4Ro5wjWW5cAlRL1qAMTcXbjNAO2Q==}
    engines: {node: '>=8.0.0'}

  get-stream@6.0.1:
    resolution: {integrity: sha512-ts6Wi+2j3jQjqi70w5AlN8DFnkSwC+MqmxEzdEALB2qXZYV3X/b1CTfgPLGJNMeAWxdPfU8FO1ms3NUfaHCPYg==}
    engines: {node: '>=10'}

  glob-parent@5.1.2:
    resolution: {integrity: sha512-AOIgSQCepiJYwP3ARnGx+5VnTu2HBYdzbGP45eLw1vr3zB3vZLeyed1sC9hnbcOc9/SrMyM5RPQrkGz4aS9Zow==}
    engines: {node: '>= 6'}

  glob@10.4.5:
    resolution: {integrity: sha512-7Bv8RF0k6xjo7d4A/PxYLbUCfb6c+Vpd2/mB2yRDlew7Jb5hEXiCD9ibfO7wpk8i4sevK6DFny9h7EYbM3/sHg==}
    hasBin: true

  glob@7.2.3:
    resolution: {integrity: sha512-nFR0zLpU2YCaRxwoCJvL6UvCH2JFyFVIvwTLsIf21AuHlMskA1hhTdk+LlYJtOlYt9v6dvszD2BGRqBL+iQK9Q==}
    deprecated: Glob versions prior to v9 are no longer supported

  globals@11.12.0:
    resolution: {integrity: sha512-WOBp/EEGUiIsJSp7wcv/y6MO+lV9UoncWqxuFfm8eBwzWNgyfBd6Gz+IeKQ9jCmyhoH99g15M3T+QaVHFjizVA==}
    engines: {node: '>=4'}

  globby@11.1.0:
    resolution: {integrity: sha512-jhIXaOzy1sb8IyocaruWSn1TjmnBVs8Ayhcy83rmxNJ8q2uWKCAj3CnJY+KpGSXCueAPc0i05kVvVKtP1t9S3g==}
    engines: {node: '>=10'}

  graceful-fs@4.2.11:
    resolution: {integrity: sha512-RbJ5/jmFcNNCcDV5o9eTnBLJ/HszWV0P73bc+Ff4nS/rJj+YaS6IGyiOL0VoBYX+l1Wrl3k63h/KrH+nhJ0XvQ==}

  has-flag@3.0.0:
    resolution: {integrity: sha512-sKJf1+ceQBr4SMkvQnBDNDtf4TXpVhVGateu0t918bl30FnbE2m4vNLX+VWe/dpjlb+HugGYzW7uQXH98HPEYw==}
    engines: {node: '>=4'}

  has-flag@4.0.0:
    resolution: {integrity: sha512-EykJT/Q1KjTWctppgIAgfSO0tKVuZUjhgMr17kqTumMl6Afv3EISleU7qZUzoXDFTAHTDC4NOoG/ZxU3EvlMPQ==}
    engines: {node: '>=8'}

  hash.js@1.1.7:
    resolution: {integrity: sha512-taOaskGt4z4SOANNseOviYDvjEJinIkRgmp7LbKP2YTTmVxWBl87s/uzK9r+44BclBSp2X7K1hqeNfz9JbBeXA==}

  hasown@2.0.2:
    resolution: {integrity: sha512-0hJU9SCPvmMzIBdZFqNPXWa6dqh7WdH0cII9y+CyS8rG3nL48Bclra9HmKhVVUHyPWNH5Y7xDwAB7bfgSjkUMQ==}
    engines: {node: '>= 0.4'}

  hmac-drbg@1.0.1:
    resolution: {integrity: sha512-Tti3gMqLdZfhOQY1Mzf/AanLiqh1WTiJgEj26ZuYQ9fbkLomzGchCws4FyrSd4VkpBfiNhaE1On+lOz894jvXg==}

  html-escaper@2.0.2:
    resolution: {integrity: sha512-H2iMtd0I4Mt5eYiapRdIDjp+XzelXQ0tFE4JS7YFwFevXXMmOp9myNrUvCg0D6ws8iqkRPBfKHgbwig1SmlLfg==}

  human-id@1.0.2:
    resolution: {integrity: sha512-UNopramDEhHJD+VR+ehk8rOslwSfByxPIZyJRfV739NDhN5LF1fa1MqnzKm2lGTQRjNrjK19Q5fhkgIfjlVUKw==}

  human-signals@2.1.0:
    resolution: {integrity: sha512-B4FFZ6q/T2jhhksgkbEW3HBvWIfDW85snkQgawt07S7J5QXTk6BkNV+0yAeZrM5QpMAdYlocGoljn0sJ/WQkFw==}
    engines: {node: '>=10.17.0'}

  iconv-lite@0.4.24:
    resolution: {integrity: sha512-v3MXnZAcvnywkTUEZomIActle7RXXeedOR31wwl7VlyoXO4Qi9arvSenNQWne1TcRwhCL1HwLI21bEqdpj8/rA==}
    engines: {node: '>=0.10.0'}

  ignore@5.3.2:
    resolution: {integrity: sha512-hsBTNUqQTDwkWtcdYI2i06Y/nUBEsNEDJKjWdigLvegy8kDuJAS8uRlpkkcQpyEXL0Z/pjDy5HBmMjRCJ2gq+g==}
    engines: {node: '>= 4'}

  import-local@3.2.0:
    resolution: {integrity: sha512-2SPlun1JUPWoM6t3F0dw0FkCF/jWY8kttcY4f599GLTSjh2OCuuhdTkJQsEcZzBqbXZGKMK2OqW1oZsjtf/gQA==}
    engines: {node: '>=8'}
    hasBin: true

  imurmurhash@0.1.4:
    resolution: {integrity: sha512-JmXMZ6wuvDmLiHEml9ykzqO6lwFbof0GG4IkcGaENdCRDDmMVnny7s5HsIgHCbaq0w2MyPhDqkhTUgS2LU2PHA==}
    engines: {node: '>=0.8.19'}

  inflight@1.0.6:
    resolution: {integrity: sha512-k92I/b08q4wvFscXCLvqfsHCrjrF7yiXsQuIVvVE7N82W3+aqpzuUdBbfhWcy/FZR3/4IgflMgKLOsvPDrGCJA==}
    deprecated: This module is not supported, and leaks memory. Do not use it. Check out lru-cache if you want a good and tested way to coalesce async requests by a key value, which is much more comprehensive and powerful.

  inherits@2.0.4:
    resolution: {integrity: sha512-k/vGaX4/Yla3WzyMCvTQOXYeIHvqOKtnqBduzTHpzpQZzAskKMhZ2K+EnBiSM9zGSoIFeMpXKxa4dYeZIQqewQ==}

  is-arrayish@0.2.1:
    resolution: {integrity: sha512-zz06S8t0ozoDXMG+ube26zeCTNXcKIPJZJi8hBrF4idCLms4CG9QtK7qBl1boi5ODzFpjswb5JPmHCbMpjaYzg==}

  is-binary-path@2.1.0:
    resolution: {integrity: sha512-ZMERYes6pDydyuGidse7OsHxtbI7WVeUEozgR/g7rd0xUimYNlvZRE/K2MgZTjWy725IfelLeVcEM97mmtRGXw==}
    engines: {node: '>=8'}

  is-core-module@2.15.1:
    resolution: {integrity: sha512-z0vtXSwucUJtANQWldhbtbt7BnL0vxiFjIdDLAatwhDYty2bad6s+rijD6Ri4YuYJubLzIJLUidCh09e1djEVQ==}
    engines: {node: '>= 0.4'}

  is-extglob@2.1.1:
    resolution: {integrity: sha512-SbKbANkN603Vi4jEZv49LeVJMn4yGwsbzZworEoyEiutsN3nJYdbO36zfhGJ6QEDpOZIFkDtnq5JRxmvl3jsoQ==}
    engines: {node: '>=0.10.0'}

  is-fullwidth-code-point@3.0.0:
    resolution: {integrity: sha512-zymm5+u+sCsSWyD9qNaejV3DFvhCKclKdizYaJUuHA83RLjb7nSuGnddCHGv0hk+KY7BMAlsWeK4Ueg6EV6XQg==}
    engines: {node: '>=8'}

  is-generator-fn@2.1.0:
    resolution: {integrity: sha512-cTIB4yPYL/Grw0EaSzASzg6bBy9gqCofvWN8okThAYIxKJZC+udlRAmGbM0XLeniEJSs8uEgHPGuHSe1XsOLSQ==}
    engines: {node: '>=6'}

  is-glob@4.0.3:
    resolution: {integrity: sha512-xelSayHH36ZgE7ZWhli7pW34hNbNl8Ojv5KVmkJD4hBdD3th8Tfk9vYasLM+mXWOZhFkgZfxhLSnrwRr4elSSg==}
    engines: {node: '>=0.10.0'}

  is-number@7.0.0:
    resolution: {integrity: sha512-41Cifkg6e8TylSpdtTpeLVMqvSBEVzTttHvERD741+pnZ8ANv0004MRL43QKPDlK9cGvNp6NZWZUBlbGXYxxng==}
    engines: {node: '>=0.12.0'}

  is-stream@2.0.1:
    resolution: {integrity: sha512-hFoiJiTl63nn+kstHGBtewWSKnQLpyb155KHheA1l39uvtO9nWIop1p3udqPcUd/xbF1VLMO4n7OI6p7RbngDg==}
    engines: {node: '>=8'}

  is-subdir@1.2.0:
    resolution: {integrity: sha512-2AT6j+gXe/1ueqbW6fLZJiIw3F8iXGJtt0yDrZaBhAZEG1raiTxKWU+IPqMCzQAXOUCKdA4UDMgacKH25XG2Cw==}
    engines: {node: '>=4'}

  is-windows@1.0.2:
    resolution: {integrity: sha512-eXK1UInq2bPmjyX6e3VHIzMLobc4J94i4AWn+Hpq3OU5KkrRC96OAcR3PRJ/pGu6m8TRnBHP9dkXQVsT/COVIA==}
    engines: {node: '>=0.10.0'}

  isexe@2.0.0:
    resolution: {integrity: sha512-RHxMLp9lnKHGHRng9QFhRCMbYAcVpn69smSGcq3f36xjgVVWThj4qqLbTLlq7Ssj8B+fIQ1EuCEGI2lKsyQeIw==}

  istanbul-lib-coverage@3.2.2:
    resolution: {integrity: sha512-O8dpsF+r0WV/8MNRKfnmrtCWhuKjxrq2w+jpzBL5UZKTi2LeVWnWOmWRxFlesJONmc+wLAGvKQZEOanko0LFTg==}
    engines: {node: '>=8'}

  istanbul-lib-instrument@5.2.1:
    resolution: {integrity: sha512-pzqtp31nLv/XFOzXGuvhCb8qhjmTVo5vjVk19XE4CRlSWz0KoeJ3bw9XsA7nOp9YBf4qHjwBxkDzKcME/J29Yg==}
    engines: {node: '>=8'}

  istanbul-lib-instrument@6.0.3:
    resolution: {integrity: sha512-Vtgk7L/R2JHyyGW07spoFlB8/lpjiOLTjMdms6AFMraYt3BaJauod/NGrfnVG/y4Ix1JEuMRPDPEj2ua+zz1/Q==}
    engines: {node: '>=10'}

  istanbul-lib-report@3.0.1:
    resolution: {integrity: sha512-GCfE1mtsHGOELCU8e/Z7YWzpmybrx/+dSTfLrvY8qRmaY6zXTKWn6WQIjaAFw069icm6GVMNkgu0NzI4iPZUNw==}
    engines: {node: '>=10'}

  istanbul-lib-source-maps@4.0.1:
    resolution: {integrity: sha512-n3s8EwkdFIJCG3BPKBYvskgXGoy88ARzvegkitk60NxRdwltLOTaH7CUiMRXvwYorl0Q712iEjcWB+fK/MrWVw==}
    engines: {node: '>=10'}

  istanbul-reports@3.1.7:
    resolution: {integrity: sha512-BewmUXImeuRk2YY0PVbxgKAysvhRPUQE0h5QRM++nVWyubKGV0l8qQ5op8+B2DOmwSe63Jivj0BjkPQVf8fP5g==}
    engines: {node: '>=8'}

  jackspeak@3.4.3:
    resolution: {integrity: sha512-OGlZQpz2yfahA/Rd1Y8Cd9SIEsqvXkLVoSw/cgwhnhFMDbsQFeZYoJJ7bIZBS9BcamUW96asq/npPWugM+RQBw==}

  jest-changed-files@29.7.0:
    resolution: {integrity: sha512-fEArFiwf1BpQ+4bXSprcDc3/x4HSzL4al2tozwVpDFpsxALjLYdyiIK4e5Vz66GQJIbXJ82+35PtysofptNX2w==}
    engines: {node: ^14.15.0 || ^16.10.0 || >=18.0.0}

  jest-circus@29.7.0:
    resolution: {integrity: sha512-3E1nCMgipcTkCocFwM90XXQab9bS+GMsjdpmPrlelaxwD93Ad8iVEjX/vvHPdLPnFf+L40u+5+iutRdA1N9myw==}
    engines: {node: ^14.15.0 || ^16.10.0 || >=18.0.0}

  jest-cli@29.7.0:
    resolution: {integrity: sha512-OVVobw2IubN/GSYsxETi+gOe7Ka59EFMR/twOU3Jb2GnKKeMGJB5SGUUrEz3SFVmJASUdZUzy83sLNNQ2gZslg==}
    engines: {node: ^14.15.0 || ^16.10.0 || >=18.0.0}
    hasBin: true
    peerDependencies:
      node-notifier: ^8.0.1 || ^9.0.0 || ^10.0.0
    peerDependenciesMeta:
      node-notifier:
        optional: true

  jest-config@29.7.0:
    resolution: {integrity: sha512-uXbpfeQ7R6TZBqI3/TxCU4q4ttk3u0PJeC+E0zbfSoSjq6bJ7buBPxzQPL0ifrkY4DNu4JUdk0ImlBUYi840eQ==}
    engines: {node: ^14.15.0 || ^16.10.0 || >=18.0.0}
    peerDependencies:
      '@types/node': '*'
      ts-node: '>=9.0.0'
    peerDependenciesMeta:
      '@types/node':
        optional: true
      ts-node:
        optional: true

  jest-diff@29.7.0:
    resolution: {integrity: sha512-LMIgiIrhigmPrs03JHpxUh2yISK3vLFPkAodPeo0+BuF7wA2FoQbkEg1u8gBYBThncu7e1oEDUfIXVuTqLRUjw==}
    engines: {node: ^14.15.0 || ^16.10.0 || >=18.0.0}

  jest-docblock@29.7.0:
    resolution: {integrity: sha512-q617Auw3A612guyaFgsbFeYpNP5t2aoUNLwBUbc/0kD1R4t9ixDbyFTHd1nok4epoVFpr7PmeWHrhvuV3XaJ4g==}
    engines: {node: ^14.15.0 || ^16.10.0 || >=18.0.0}

  jest-each@29.7.0:
    resolution: {integrity: sha512-gns+Er14+ZrEoC5fhOfYCY1LOHHr0TI+rQUHZS8Ttw2l7gl+80eHc/gFf2Ktkw0+SIACDTeWvpFcv3B04VembQ==}
    engines: {node: ^14.15.0 || ^16.10.0 || >=18.0.0}

  jest-environment-node@29.7.0:
    resolution: {integrity: sha512-DOSwCRqXirTOyheM+4d5YZOrWcdu0LNZ87ewUoywbcb2XR4wKgqiG8vNeYwhjFMbEkfju7wx2GYH0P2gevGvFw==}
    engines: {node: ^14.15.0 || ^16.10.0 || >=18.0.0}

  jest-get-type@29.6.3:
    resolution: {integrity: sha512-zrteXnqYxfQh7l5FHyL38jL39di8H8rHoecLH3JNxH3BwOrBsNeabdap5e0I23lD4HHI8W5VFBZqG4Eaq5LNcw==}
    engines: {node: ^14.15.0 || ^16.10.0 || >=18.0.0}

  jest-haste-map@29.7.0:
    resolution: {integrity: sha512-fP8u2pyfqx0K1rGn1R9pyE0/KTn+G7PxktWidOBTqFPLYX0b9ksaMFkhK5vrS3DVun09pckLdlx90QthlW7AmA==}
    engines: {node: ^14.15.0 || ^16.10.0 || >=18.0.0}

  jest-leak-detector@29.7.0:
    resolution: {integrity: sha512-kYA8IJcSYtST2BY9I+SMC32nDpBT3J2NvWJx8+JCuCdl/CR1I4EKUJROiP8XtCcxqgTTBGJNdbB1A8XRKbTetw==}
    engines: {node: ^14.15.0 || ^16.10.0 || >=18.0.0}

  jest-matcher-utils@29.7.0:
    resolution: {integrity: sha512-sBkD+Xi9DtcChsI3L3u0+N0opgPYnCRPtGcQYrgXmR+hmt/fYfWAL0xRXYU8eWOdfuLgBe0YCW3AFtnRLagq/g==}
    engines: {node: ^14.15.0 || ^16.10.0 || >=18.0.0}

  jest-message-util@29.7.0:
    resolution: {integrity: sha512-GBEV4GRADeP+qtB2+6u61stea8mGcOT4mCtrYISZwfu9/ISHFJ/5zOMXYbpBE9RsS5+Gb63DW4FgmnKJ79Kf6w==}
    engines: {node: ^14.15.0 || ^16.10.0 || >=18.0.0}

  jest-mock@29.7.0:
    resolution: {integrity: sha512-ITOMZn+UkYS4ZFh83xYAOzWStloNzJFO2s8DWrE4lhtGD+AorgnbkiKERe4wQVBydIGPx059g6riW5Btp6Llnw==}
    engines: {node: ^14.15.0 || ^16.10.0 || >=18.0.0}

  jest-pnp-resolver@1.2.3:
    resolution: {integrity: sha512-+3NpwQEnRoIBtx4fyhblQDPgJI0H1IEIkX7ShLUjPGA7TtUTvI1oiKi3SR4oBR0hQhQR80l4WAe5RrXBwWMA8w==}
    engines: {node: '>=6'}
    peerDependencies:
      jest-resolve: '*'
    peerDependenciesMeta:
      jest-resolve:
        optional: true

  jest-regex-util@29.6.3:
    resolution: {integrity: sha512-KJJBsRCyyLNWCNBOvZyRDnAIfUiRJ8v+hOBQYGn8gDyF3UegwiP4gwRR3/SDa42g1YbVycTidUF3rKjyLFDWbg==}
    engines: {node: ^14.15.0 || ^16.10.0 || >=18.0.0}

  jest-resolve-dependencies@29.7.0:
    resolution: {integrity: sha512-un0zD/6qxJ+S0et7WxeI3H5XSe9lTBBR7bOHCHXkKR6luG5mwDDlIzVQ0V5cZCuoTgEdcdwzTghYkTWfubi+nA==}
    engines: {node: ^14.15.0 || ^16.10.0 || >=18.0.0}

  jest-resolve@29.7.0:
    resolution: {integrity: sha512-IOVhZSrg+UvVAshDSDtHyFCCBUl/Q3AAJv8iZ6ZjnZ74xzvwuzLXid9IIIPgTnY62SJjfuupMKZsZQRsCvxEgA==}
    engines: {node: ^14.15.0 || ^16.10.0 || >=18.0.0}

  jest-runner@29.7.0:
    resolution: {integrity: sha512-fsc4N6cPCAahybGBfTRcq5wFR6fpLznMg47sY5aDpsoejOcVYFb07AHuSnR0liMcPTgBsA3ZJL6kFOjPdoNipQ==}
    engines: {node: ^14.15.0 || ^16.10.0 || >=18.0.0}

  jest-runtime@29.7.0:
    resolution: {integrity: sha512-gUnLjgwdGqW7B4LvOIkbKs9WGbn+QLqRQQ9juC6HndeDiezIwhDP+mhMwHWCEcfQ5RUXa6OPnFF8BJh5xegwwQ==}
    engines: {node: ^14.15.0 || ^16.10.0 || >=18.0.0}

  jest-snapshot@29.7.0:
    resolution: {integrity: sha512-Rm0BMWtxBcioHr1/OX5YCP8Uov4riHvKPknOGs804Zg9JGZgmIBkbtlxJC/7Z4msKYVbIJtfU+tKb8xlYNfdkw==}
    engines: {node: ^14.15.0 || ^16.10.0 || >=18.0.0}

  jest-util@29.7.0:
    resolution: {integrity: sha512-z6EbKajIpqGKU56y5KBUgy1dt1ihhQJgWzUlZHArA/+X2ad7Cb5iF+AK1EWVL/Bo7Rz9uurpqw6SiBCefUbCGA==}
    engines: {node: ^14.15.0 || ^16.10.0 || >=18.0.0}

  jest-validate@29.7.0:
    resolution: {integrity: sha512-ZB7wHqaRGVw/9hST/OuFUReG7M8vKeq0/J2egIGLdvjHCmYqGARhzXmtgi+gVeZ5uXFF219aOc3Ls2yLg27tkw==}
    engines: {node: ^14.15.0 || ^16.10.0 || >=18.0.0}

  jest-watcher@29.7.0:
    resolution: {integrity: sha512-49Fg7WXkU3Vl2h6LbLtMQ/HyB6rXSIX7SqvBLQmssRBGN9I0PNvPmAmCWSOY6SOvrjhI/F7/bGAv9RtnsPA03g==}
    engines: {node: ^14.15.0 || ^16.10.0 || >=18.0.0}

  jest-worker@29.7.0:
    resolution: {integrity: sha512-eIz2msL/EzL9UFTFFx7jBTkeZfku0yUAyZZZmJ93H2TYEiroIx2PQjEXcwYtYl8zXCxb+PAmA2hLIt/6ZEkPHw==}
    engines: {node: ^14.15.0 || ^16.10.0 || >=18.0.0}

  jest@29.7.0:
    resolution: {integrity: sha512-NIy3oAFp9shda19hy4HK0HRTWKtPJmGdnvywu01nOqNC2vZg+Z+fvJDxpMQA88eb2I9EcafcdjYgsDthnYTvGw==}
    engines: {node: ^14.15.0 || ^16.10.0 || >=18.0.0}
    hasBin: true
    peerDependencies:
      node-notifier: ^8.0.1 || ^9.0.0 || ^10.0.0
    peerDependenciesMeta:
      node-notifier:
        optional: true

  joycon@3.1.1:
    resolution: {integrity: sha512-34wB/Y7MW7bzjKRjUKTa46I2Z7eV62Rkhva+KkopW7Qvv/OSWBqvkSY7vusOPrNuZcUG3tApvdVgNB8POj3SPw==}
    engines: {node: '>=10'}

  js-sha256@0.11.0:
    resolution: {integrity: sha512-6xNlKayMZvds9h1Y1VWc0fQHQ82BxTXizWPEtEeGvmOUYpBRy4gbWroHLpzowe6xiQhHpelCQiE7HEdznyBL9Q==}

  js-tokens@4.0.0:
    resolution: {integrity: sha512-RdJUflcE3cUzKiMqQgsCu06FPu9UdIJO0beYbPhHN4k6apgJtifcoCtT9bcxOpYBtpD2kCM6Sbzg4CausW/PKQ==}

  js-yaml@3.14.1:
    resolution: {integrity: sha512-okMH7OXXJ7YrN9Ok3/SXrnu4iX9yOk+25nqX4imS2npuvTYDmo/QEZoqwZkYaIDk3jVvBOTOIEgEhaLOynBS9g==}
    hasBin: true

  jsesc@3.0.2:
    resolution: {integrity: sha512-xKqzzWXDttJuOcawBt4KnKHHIf5oQ/Cxax+0PWFG+DFDgHNAdi+TXECADI+RYiFUMmx8792xsMbbgXj4CwnP4g==}
    engines: {node: '>=6'}
    hasBin: true

  json-parse-even-better-errors@2.3.1:
    resolution: {integrity: sha512-xyFwyhro/JEof6Ghe2iz2NcXoj2sloNsWr/XsERDK/oiPCfaNhl5ONfp+jQdAZRQQ0IJWNzH9zIZF7li91kh2w==}

  json5@2.2.3:
    resolution: {integrity: sha512-XmOWe7eyHYH14cLdVPoyg+GOH3rYX++KpzrylJwSW98t3Nk+U8XOl8FWKOgwtzdb8lXGf6zYwDUzeHMWfxasyg==}
    engines: {node: '>=6'}
    hasBin: true

  jsonfile@4.0.0:
    resolution: {integrity: sha512-m6F1R3z8jjlf2imQHS2Qez5sjKWQzbuuhuJ/FKYFRZvPE3PuHcSMVZzfsLhGVOkfd20obL5SWEBew5ShlquNxg==}

  kleur@3.0.3:
    resolution: {integrity: sha512-eTIzlVOSUR+JxdDFepEYcBMtZ9Qqdef+rnzWdRZuMbOywu5tO2w2N7rqjoANZ5k9vywhL6Br1VRjUIgTQx4E8w==}
    engines: {node: '>=6'}

  leven@3.1.0:
    resolution: {integrity: sha512-qsda+H8jTaUaN/x5vzW2rzc+8Rw4TAQ/4KjB46IwK5VH+IlVeeeje/EoZRpiXvIqjFgK84QffqPztGI3VBLG1A==}
    engines: {node: '>=6'}

  lilconfig@3.1.2:
    resolution: {integrity: sha512-eop+wDAvpItUys0FWkHIKeC9ybYrTGbU41U5K7+bttZZeohvnY7M9dZ5kB21GNWiFT2q1OoPTvncPCgSOVO5ow==}
    engines: {node: '>=14'}

  lines-and-columns@1.2.4:
    resolution: {integrity: sha512-7ylylesZQ/PV29jhEDl3Ufjo6ZX7gCqJr5F7PKrqc93v7fzSymt1BpwEU8nAUXs8qzzvqhbjhK5QZg6Mt/HkBg==}

  load-tsconfig@0.2.5:
    resolution: {integrity: sha512-IXO6OCs9yg8tMKzfPZ1YmheJbZCiEsnBdcB03l0OcfK9prKnJb96siuHCr5Fl37/yo9DnKU+TLpxzTUspw9shg==}
    engines: {node: ^12.20.0 || ^14.13.1 || >=16.0.0}

  locate-path@5.0.0:
    resolution: {integrity: sha512-t7hw9pI+WvuwNJXwk5zVHpyhIqzg2qTlklJOf0mVxGSbe3Fp2VieZcduNYjaLDoy6p9uGpQEGWG87WpMKlNq8g==}
    engines: {node: '>=8'}

  lodash.debounce@4.0.8:
    resolution: {integrity: sha512-FT1yDzDYEoYWhnSGnpE/4Kj1fLZkDFyqRb7fNt6FdYOSxlUWAtp42Eh6Wb0rGIv/m9Bgo7x4GhQbm5Ys4SG5ow==}

  lodash.sortby@4.7.0:
    resolution: {integrity: sha512-HDWXG8isMntAyRF5vZ7xKuEvOhT4AhlRt/3czTSjvGUxjYCBVRQY48ViDHyfYz9VIoBkW4TMGQNapx+l3RUwdA==}

  lodash.startcase@4.4.0:
    resolution: {integrity: sha512-+WKqsK294HMSc2jEbNgpHpd0JfIBhp7rEV4aqXWqFr6AlXov+SlcgB1Fv01y2kGe3Gc8nMW7VA0SrGuSkRfIEg==}

  lru-cache@10.4.3:
    resolution: {integrity: sha512-JNAzZcXrCt42VGLuYz0zfAzDfAvJWW6AfYlDBQyDV5DClI2m5sAmK+OIO7s59XfsRsWHp02jAJrRadPRGTt6SQ==}

  lru-cache@4.1.5:
    resolution: {integrity: sha512-sWZlbEP2OsHNkXrMl5GYk/jKk70MBng6UU4YI/qGDYbgf6YbP4EvmqISbXCoJiRKs+1bSpFHVgQxvJ17F2li5g==}

  lru-cache@5.1.1:
    resolution: {integrity: sha512-KpNARQA3Iwv+jTA0utUVVbrh+Jlrr1Fv0e56GGzAFOXN7dk/FviaDW8LHmK52DlcH4WP2n6gI8vN1aesBFgo9w==}

  make-dir@4.0.0:
    resolution: {integrity: sha512-hXdUTZYIVOt1Ex//jAQi+wTZZpUpwBj/0QsOzqegb3rGMMeJiSEu5xLHnYfBrRV4RH2+OCSOO95Is/7x1WJ4bw==}
    engines: {node: '>=10'}

  makeerror@1.0.12:
    resolution: {integrity: sha512-JmqCvUhmt43madlpFzG4BQzG2Z3m6tvQDNKdClZnO3VbIudJYmxsT0FNJMeiB2+JTSlTQTSbU8QdesVmwJcmLg==}

  merge-stream@2.0.0:
    resolution: {integrity: sha512-abv/qOcuPfk3URPfDzmZU1LKmuw8kT+0nIHvKrKgFrwifol/doWcdA4ZqsWQ8ENrFKkd67Mfpo/LovbIUsbt3w==}

  merge2@1.4.1:
    resolution: {integrity: sha512-8q7VEgMJW4J8tcfVPy8g09NcQwZdbwFEqhe/WZkoIzjn/3TGDwtOCYtXGxA3O8tPzpczCCDgv+P2P5y00ZJOOg==}
    engines: {node: '>= 8'}

  micromatch@4.0.8:
    resolution: {integrity: sha512-PXwfBhYu0hBCPw8Dn0E+WDYb7af3dSLVWKi3HGv84IdF4TyFoC0ysxFd0Goxw7nSv4T/PzEJQxsYsEiFCKo2BA==}
    engines: {node: '>=8.6'}

  mimic-fn@2.1.0:
    resolution: {integrity: sha512-OqbOk5oEQeAZ8WXWydlu9HJjz9WVdEIvamMCcXmuqUYjTknH/sqsWvhQ3vgwKFRR1HpjvNBKQ37nbJgYzGqGcg==}
    engines: {node: '>=6'}

  minimalistic-assert@1.0.1:
    resolution: {integrity: sha512-UtJcAD4yEaGtjPezWuO9wC4nwUnVH/8/Im3yEHQP4b67cXlD/Qr9hdITCU1xDbSEXg2XKNaP8jsReV7vQd00/A==}

  minimalistic-crypto-utils@1.0.1:
    resolution: {integrity: sha512-JIYlbt6g8i5jKfJ3xz7rF0LXmv2TkDxBLUkiBeZ7bAx4GnnNMr8xFpGnOxn6GhTEHx3SjRrZEoU+j04prX1ktg==}

  minimatch@3.1.2:
    resolution: {integrity: sha512-J7p63hRiAjw1NDEww1W7i37+ByIrOWO5XQQAzZ3VOcL0PNybwpfmV/N05zFAzwQ9USyEcX6t3UO+K5aqBQOIHw==}

  minimatch@9.0.5:
    resolution: {integrity: sha512-G6T0ZX48xgozx7587koeX9Ys2NYy6Gmv//P89sEte9V9whIapMNF4idKxnW2QtCcLiTWlb/wfCabAtAFWhhBow==}
    engines: {node: '>=16 || 14 >=14.17'}

  minipass@7.1.2:
    resolution: {integrity: sha512-qOOzS1cBTWYF4BH8fVePDBOO9iptMnGUEZwNc/cMWnTV2nVLZ7VoNWEPHkYczZA0pdoA7dl6e7FL659nX9S2aw==}
    engines: {node: '>=16 || 14 >=14.17'}

  mri@1.2.0:
    resolution: {integrity: sha512-tzzskb3bG8LvYGFF/mDTpq3jpI6Q9wc3LEmBaghu+DdCssd1FakN7Bc0hVNmEyGq1bq3RgfkCb3cmQLpNPOroA==}
    engines: {node: '>=4'}

  ms@2.1.3:
    resolution: {integrity: sha512-6FlzubTLZG3J2a/NVCAleEhjzq5oxgHyaCU9yYXvcLsvoVaHJq/s5xXI6/XXP6tz7R9xAOtHnSO/tXtF3WRTlA==}

  mz@2.7.0:
    resolution: {integrity: sha512-z81GNO7nnYMEhrGh9LeymoE4+Yr0Wn5McHIZMK5cfQCl+NDX08sCZgUc9/6MHni9IWuFLm1Z3HTCXu2z9fN62Q==}

  natural-compare@1.4.0:
    resolution: {integrity: sha512-OWND8ei3VtNC9h7V60qff3SVobHr996CTwgxubgyQYEpg290h9J0buyECNNJexkFm5sOajh5G116RYA1c8ZMSw==}

  node-int64@0.4.0:
    resolution: {integrity: sha512-O5lz91xSOeoXP6DulyHfllpq+Eg00MWitZIbtPfoSEvqIHdl5gfcY6hYzDWnj0qD5tz52PI08u9qUvSVeUBeHw==}

  node-releases@2.0.18:
    resolution: {integrity: sha512-d9VeXT4SJ7ZeOqGX6R5EM022wpL+eWPooLI+5UpWn2jCT1aosUQEhQP214x33Wkwx3JQMvIm+tIoVOdodFS40g==}

  normalize-path@3.0.0:
    resolution: {integrity: sha512-6eZs5Ls3WtCisHWp9S2GUy8dqkpGi4BVSz3GaqiE6ezub0512ESztXUwUB6C6IKbQkY2Pnb/mD4WYojCRwcwLA==}
    engines: {node: '>=0.10.0'}

  npm-run-path@4.0.1:
    resolution: {integrity: sha512-S48WzZW777zhNIrn7gxOlISNAqi9ZC/uQFnRdbeIHhZhCA6UqpkOT8T1G7BvfdgP4Er8gF4sUbaS0i7QvIfCWw==}
    engines: {node: '>=8'}

  object-assign@4.1.1:
    resolution: {integrity: sha512-rJgTQnkUnH1sFw8yT6VSU3zD3sWmu6sZhIseY8VX+GRu3P6F7Fu+JNDoXfklElbLJSnc3FUQHVe4cU5hj+BcUg==}
    engines: {node: '>=0.10.0'}

  once@1.4.0:
    resolution: {integrity: sha512-lNaJgI+2Q5URQBkccEKHTQOPaXdUxnZZElQTZY0MFUAuaEqe1E+Nyvgdz/aIyNi6Z9MzO5dv1H8n58/GELp3+w==}

  onetime@5.1.2:
    resolution: {integrity: sha512-kbpaSSGJTWdAY5KPVeMOKXSrPtr8C8C7wodJbcsd51jRnmD+GZu8Y0VoU6Dm5Z4vWr0Ig/1NKuWRKf7j5aaYSg==}
    engines: {node: '>=6'}

  os-tmpdir@1.0.2:
    resolution: {integrity: sha512-D2FR03Vir7FIu45XBY20mTb+/ZSWB00sjU9jdQXt83gDrI4Ztz5Fs7/yy74g2N5SVQY4xY1qDr4rNddwYRVX0g==}
    engines: {node: '>=0.10.0'}

  outdent@0.5.0:
    resolution: {integrity: sha512-/jHxFIzoMXdqPzTaCpFzAAWhpkSjZPF4Vsn6jAfNpmbH/ymsmd7Qc6VE9BGn0L6YMj6uwpQLxCECpus4ukKS9Q==}

  p-filter@2.1.0:
    resolution: {integrity: sha512-ZBxxZ5sL2HghephhpGAQdoskxplTwr7ICaehZwLIlfL6acuVgZPm8yBNuRAFBGEqtD/hmUeq9eqLg2ys9Xr/yw==}
    engines: {node: '>=8'}

  p-limit@2.3.0:
    resolution: {integrity: sha512-//88mFWSJx8lxCzwdAABTJL2MyWB12+eIY7MDL2SqLmAkeKU9qxRvWuSyTjm3FUmpBEMuFfckAIqEaVGUDxb6w==}
    engines: {node: '>=6'}

  p-limit@3.1.0:
    resolution: {integrity: sha512-TYOanM3wGwNGsZN2cVTYPArw454xnXj5qmWF1bEoAc4+cU/ol7GVh7odevjp1FNHduHc3KZMcFduxU5Xc6uJRQ==}
    engines: {node: '>=10'}

  p-locate@4.1.0:
    resolution: {integrity: sha512-R79ZZ/0wAxKGu3oYMlz8jy/kbhsNrS7SKZ7PxEHBgJ5+F2mtFW2fK2cOtBh1cHYkQsbzFV7I+EoRKe6Yt0oK7A==}
    engines: {node: '>=8'}

  p-map@2.1.0:
    resolution: {integrity: sha512-y3b8Kpd8OAN444hxfBbFfj1FY/RjtTd8tzYwhUqNYXx0fXx2iX4maP4Qr6qhIKbQXI02wTLAda4fYUbDagTUFw==}
    engines: {node: '>=6'}

  p-try@2.2.0:
    resolution: {integrity: sha512-R4nPAVTAU0B9D35/Gk3uJf/7XYbQcyohSKdvAxIRSNghFl4e71hVoGnBNQz9cWaXxO2I10KTC+3jMdvvoKw6dQ==}
    engines: {node: '>=6'}

  package-json-from-dist@1.0.1:
    resolution: {integrity: sha512-UEZIS3/by4OC8vL3P2dTXRETpebLI2NiI5vIrjaD/5UtrkFX/tNbwjTSRAGC/+7CAo2pIcBaRgWmcBBHcsaCIw==}

  package-manager-detector@0.2.2:
    resolution: {integrity: sha512-VgXbyrSNsml4eHWIvxxG/nTL4wgybMTXCV2Un/+yEc3aDKKU6nQBZjbeP3Pl3qm9Qg92X/1ng4ffvCeD/zwHgg==}

  parse-json@5.2.0:
    resolution: {integrity: sha512-ayCKvm/phCGxOkYRSCM82iDwct8/EonSEgCSxWxD7ve6jHggsFl4fZVQBPRNgQoKiuV/odhFrGzQXZwbifC8Rg==}
    engines: {node: '>=8'}

  path-exists@4.0.0:
    resolution: {integrity: sha512-ak9Qy5Q7jYb2Wwcey5Fpvg2KoAc/ZIhLSLOSBmRmygPsGwkVVt0fZa0qrtMz+m6tJTAHfZQ8FnmB4MG4LWy7/w==}
    engines: {node: '>=8'}

  path-is-absolute@1.0.1:
    resolution: {integrity: sha512-AVbw3UJ2e9bq64vSaS9Am0fje1Pa8pbGqTTsmXfaIiMpnr5DlDhfJOuLj9Sf95ZPVDAUerDfEk88MPmPe7UCQg==}
    engines: {node: '>=0.10.0'}

  path-key@3.1.1:
    resolution: {integrity: sha512-ojmeN0qd+y0jszEtoY48r0Peq5dwMEkIlCOu6Q5f41lfkswXuKtYrhgoTpLnyIcHm24Uhqx+5Tqm2InSwLhE6Q==}
    engines: {node: '>=8'}

  path-parse@1.0.7:
    resolution: {integrity: sha512-LDJzPVEEEPR+y48z93A0Ed0yXb8pAByGWo/k5YYdYgpY2/2EsOsksJrq7lOHxryrVOn1ejG6oAp8ahvOIQD8sw==}

  path-scurry@1.11.1:
    resolution: {integrity: sha512-Xa4Nw17FS9ApQFJ9umLiJS4orGjm7ZzwUrwamcGQuHSzDyth9boKDaycYdDcZDuqYATXw4HFXgaqWTctW/v1HA==}
    engines: {node: '>=16 || 14 >=14.18'}

  path-type@4.0.0:
    resolution: {integrity: sha512-gDKb8aZMDeD/tZWs9P6+q0J9Mwkdl6xMV8TjnGP3qJVJ06bdMgkbBlLU8IdfOsIsFz2BW1rNVT3XuNEl8zPAvw==}
    engines: {node: '>=8'}

  picocolors@1.1.0:
    resolution: {integrity: sha512-TQ92mBOW0l3LeMeyLV6mzy/kWr8lkd/hp3mTg7wYK7zJhuBStmGMBG0BdeDZS/dZx1IukaX6Bk11zcln25o1Aw==}

  picomatch@2.3.1:
    resolution: {integrity: sha512-JU3teHTNjmE2VCGFzuY8EXzCDVwEqB2a8fsIvwaStHhAWJEeVd1o1QD80CU6+ZdEXXSLbSsuLwJjkCBWqRQUVA==}
    engines: {node: '>=8.6'}

  picomatch@4.0.2:
    resolution: {integrity: sha512-M7BAV6Rlcy5u+m6oPhAPFgJTzAioX/6B0DxyvDlo9l8+T3nLKbrczg2WLUyzd45L8RqfUMyGPzekbMvX2Ldkwg==}
    engines: {node: '>=12'}

  pify@4.0.1:
    resolution: {integrity: sha512-uB80kBFb/tfd68bVleG9T5GGsGPjJrLAUpR5PZIrhBnIaRTQRjqdJSsIKkOP6OAIFbj7GOrcudc5pNjZ+geV2g==}
    engines: {node: '>=6'}

  pirates@4.0.6:
    resolution: {integrity: sha512-saLsH7WeYYPiD25LDuLRRY/i+6HaPYr6G1OUlN39otzkSTxKnubR9RTxS3/Kk50s1g2JTgFwWQDQyplC5/SHZg==}
    engines: {node: '>= 6'}

  pkg-dir@4.2.0:
    resolution: {integrity: sha512-HRDzbaKjC+AOWVXxAU/x54COGeIv9eb+6CkDSQoNTt4XyWoIJvuPsXizxu/Fr23EiekbtZwmh1IcIG/l/a10GQ==}
    engines: {node: '>=8'}

  postcss-load-config@6.0.1:
    resolution: {integrity: sha512-oPtTM4oerL+UXmx+93ytZVN82RrlY/wPUV8IeDxFrzIjXOLF1pN+EmKPLbubvKHT2HC20xXsCAH2Z+CKV6Oz/g==}
    engines: {node: '>= 18'}
    peerDependencies:
      jiti: '>=1.21.0'
      postcss: '>=8.0.9'
      tsx: ^4.8.1
      yaml: ^2.4.2
    peerDependenciesMeta:
      jiti:
        optional: true
      postcss:
        optional: true
      tsx:
        optional: true
      yaml:
        optional: true

  prettier@2.8.8:
    resolution: {integrity: sha512-tdN8qQGvNjw4CHbY+XXk0JgCXn9QiF21a55rBe5LJAU+kDyC4WQn4+awm2Xfk2lQMk5fKup9XgzTZtGkjBdP9Q==}
    engines: {node: '>=10.13.0'}
    hasBin: true

  pretty-format@29.7.0:
    resolution: {integrity: sha512-Pdlw/oPxN+aXdmM9R00JVC9WVFoCLTKJvDVLgmJ+qAffBMxsV85l/Lu7sNx4zSzPyoL2euImuEwHhOXdEgNFZQ==}
    engines: {node: ^14.15.0 || ^16.10.0 || >=18.0.0}

  prompts@2.4.2:
    resolution: {integrity: sha512-NxNv/kLguCA7p3jE8oL2aEBsrJWgAakBpgmgK6lpPWV+WuOmY6r2/zbAVnP+T8bQlA0nzHXSJSJW0Hq7ylaD2Q==}
    engines: {node: '>= 6'}

  pseudomap@1.0.2:
    resolution: {integrity: sha512-b/YwNhb8lk1Zz2+bXXpS/LK9OisiZZ1SNsSLxN1x2OXVEhW2Ckr/7mWE5vrC1ZTiJlD9g19jWszTmJsB+oEpFQ==}

  punycode@2.3.1:
    resolution: {integrity: sha512-vYt7UD1U9Wg6138shLtLOvdAu+8DsC/ilFtEVHcH+wydcSpNE20AfSOduf6MkRFahL5FY7X1oU7nKVZFtfq8Fg==}
    engines: {node: '>=6'}

  pure-rand@6.1.0:
    resolution: {integrity: sha512-bVWawvoZoBYpp6yIoQtQXHZjmz35RSVHnUOTefl8Vcjr8snTPY1wnpSPMWekcFwbxI6gtmT7rSYPFvz71ldiOA==}

  queue-microtask@1.2.3:
    resolution: {integrity: sha512-NuaNSa6flKT5JaSYQzJok04JzTL1CA6aGhv5rfLW3PgqA+M2ChpZQnAC8h8i4ZFkBS8X5RqkDBHA7r4hej3K9A==}

  react-is@18.3.1:
    resolution: {integrity: sha512-/LLMVyas0ljjAtoYiPqYiL8VWXzUUdThrmU5+n20DZv+a+ClRoevUzw5JxU+Ieh5/c87ytoTBV9G1FiKfNJdmg==}

  read-yaml-file@1.1.0:
    resolution: {integrity: sha512-VIMnQi/Z4HT2Fxuwg5KrY174U1VdUIASQVWXXyqtNRtxSr9IYkn1rsI6Tb6HsrHCmB7gVpNwX6JxPTHcH6IoTA==}
    engines: {node: '>=6'}

  readdirp@3.6.0:
    resolution: {integrity: sha512-hOS089on8RduqdbhvQ5Z37A0ESjsqz6qnRcffsMU3495FuTdqSm+7bhJ29JvIOsBDEEnan5DPu9t3To9VRlMzA==}
    engines: {node: '>=8.10.0'}

  regenerate-unicode-properties@10.2.0:
    resolution: {integrity: sha512-DqHn3DwbmmPVzeKj9woBadqmXxLvQoQIwu7nopMc72ztvxVmVk2SBhSnx67zuye5TP+lJsb/TBQsjLKhnDf3MA==}
    engines: {node: '>=4'}

  regenerate@1.4.2:
    resolution: {integrity: sha512-zrceR/XhGYU/d/opr2EKO7aRHUeiBI8qjtfHqADTwZd6Szfy16la6kqD0MIUs5z5hx6AaKa+PixpPrR289+I0A==}

  regenerator-runtime@0.14.1:
    resolution: {integrity: sha512-dYnhHh0nJoMfnkZs6GmmhFknAGRrLznOu5nc9ML+EJxGvrx6H7teuevqVqCuPcPK//3eDrrjQhehXVx9cnkGdw==}

  regenerator-transform@0.15.2:
    resolution: {integrity: sha512-hfMp2BoF0qOk3uc5V20ALGDS2ddjQaLrdl7xrGXvAIow7qeWRM2VA2HuCHkUKk9slq3VwEwLNK3DFBqDfPGYtg==}

  regexpu-core@6.1.1:
    resolution: {integrity: sha512-k67Nb9jvwJcJmVpw0jPttR1/zVfnKf8Km0IPatrU/zJ5XeG3+Slx0xLXs9HByJSzXzrlz5EDvN6yLNMDc2qdnw==}
    engines: {node: '>=4'}

  regjsgen@0.8.0:
    resolution: {integrity: sha512-RvwtGe3d7LvWiDQXeQw8p5asZUmfU1G/l6WbUXeHta7Y2PEIvBTwH6E2EfmYUK8pxcxEdEmaomqyp0vZZ7C+3Q==}

  regjsparser@0.11.1:
    resolution: {integrity: sha512-1DHODs4B8p/mQHU9kr+jv8+wIC9mtG4eBHxWxIq5mhjE3D5oORhCc6deRKzTjs9DcfRFmj9BHSDguZklqCGFWQ==}
    hasBin: true

  require-directory@2.1.1:
    resolution: {integrity: sha512-fGxEI7+wsG9xrvdjsrlmL22OMTTiHRwAMroiEeMgq8gzoLC/PQr7RsRDSTLUg/bZAZtF+TVIkHc6/4RIKrui+Q==}
    engines: {node: '>=0.10.0'}

  resolve-cwd@3.0.0:
    resolution: {integrity: sha512-OrZaX2Mb+rJCpH/6CpSqt9xFVpN++x01XnN2ie9g6P5/3xelLAkXWVADpdz1IHD/KFfEXyE6V0U01OQ3UO2rEg==}
    engines: {node: '>=8'}

  resolve-from@5.0.0:
    resolution: {integrity: sha512-qYg9KP24dD5qka9J47d0aVky0N+b4fTU89LN9iDnjB5waksiC49rvMB0PrUJQGoTmH50XPiqOvAjDfaijGxYZw==}
    engines: {node: '>=8'}

  resolve.exports@2.0.2:
    resolution: {integrity: sha512-X2UW6Nw3n/aMgDVy+0rSqgHlv39WZAlZrXCdnbyEiKm17DSqHX4MmQMaST3FbeWR5FTuRcUwYAziZajji0Y7mg==}
    engines: {node: '>=10'}

  resolve@1.22.8:
    resolution: {integrity: sha512-oKWePCxqpd6FlLvGV1VU0x7bkPmmCNolxzjMf4NczoDnQcIWrAF+cPtZn5i6n+RfD2d9i0tzpKnG6Yk168yIyw==}
    hasBin: true

  reusify@1.0.4:
    resolution: {integrity: sha512-U9nH88a3fc/ekCF1l0/UP1IosiuIjyTh7hBvXVMHYgVcfGvt897Xguj2UOLDeI5BG2m7/uwyaLVT6fbtCwTyzw==}
    engines: {iojs: '>=1.0.0', node: '>=0.10.0'}

  rollup@4.24.0:
    resolution: {integrity: sha512-DOmrlGSXNk1DM0ljiQA+i+o0rSLhtii1je5wgk60j49d1jHT5YYttBv1iWOnYSTG+fZZESUOSNiAl89SIet+Cg==}
    engines: {node: '>=18.0.0', npm: '>=8.0.0'}
    hasBin: true

  run-parallel@1.2.0:
    resolution: {integrity: sha512-5l4VyZR86LZ/lDxZTR6jqL8AFE2S0IFLMP26AbjsLVADxHdhB/c0GUsH+y39UfCi3dzz8OlQuPmnaJOMoDHQBA==}

  safer-buffer@2.1.2:
    resolution: {integrity: sha512-YZo3K82SD7Riyi0E1EQPojLz7kpepnSQI9IyPbHHg1XXXevb5dJI7tpyN2ADxGcQbHG7vcyRHk0cbwqcQriUtg==}

  semver@6.3.1:
    resolution: {integrity: sha512-BR7VvDCVHO+q2xBEWskxS6DJE1qRnb7DxzUrogb71CWoSficBxYsiAGd+Kl0mmq/MprG9yArRkyrQxTO6XjMzA==}
    hasBin: true

  semver@7.6.3:
    resolution: {integrity: sha512-oVekP1cKtI+CTDvHWYFUcMtsK/00wmAEfyqKfNdARm8u1wNVhSgaX7A8d4UuIlUI5e84iEwOhs7ZPYRmzU9U6A==}
    engines: {node: '>=10'}
    hasBin: true

  shebang-command@1.2.0:
    resolution: {integrity: sha512-EV3L1+UQWGor21OmnvojK36mhg+TyIKDh3iFBKBohr5xeXIhNBcx8oWdgkTEEQ+BEFFYdLRuqMfd5L84N1V5Vg==}
    engines: {node: '>=0.10.0'}

  shebang-command@2.0.0:
    resolution: {integrity: sha512-kHxr2zZpYtdmrN1qDjrrX/Z1rR1kG8Dx+gkpK1G4eXmvXswmcE1hTWBWYUzlraYw1/yZp6YuDY77YtvbN0dmDA==}
    engines: {node: '>=8'}

  shebang-regex@1.0.0:
    resolution: {integrity: sha512-wpoSFAxys6b2a2wHZ1XpDSgD7N9iVjg29Ph9uV/uaP9Ex/KXlkTZTeddxDPSYQpgvzKLGJke2UU0AzoGCjNIvQ==}
    engines: {node: '>=0.10.0'}

  shebang-regex@3.0.0:
    resolution: {integrity: sha512-7++dFhtcx3353uBaq8DDR4NuxBetBzC7ZQOhmTQInHEd6bSrXdiEyzCvG07Z44UYdLShWUyXt5M/yhz8ekcb1A==}
    engines: {node: '>=8'}

  signal-exit@3.0.7:
    resolution: {integrity: sha512-wnD2ZE+l+SPC/uoS0vXeE9L1+0wuaMqKlfz9AMUo38JsyLSBWSFcHR1Rri62LZc12vLr1gb3jl7iwQhgwpAbGQ==}

  signal-exit@4.1.0:
    resolution: {integrity: sha512-bzyZ1e88w9O1iNJbKnOlvYTrWPDl46O1bG0D3XInv+9tkPrxrN8jUUTiFlDkkmKWgn1M6CfIA13SuGqOa9Korw==}
    engines: {node: '>=14'}

  sisteransi@1.0.5:
    resolution: {integrity: sha512-bLGGlR1QxBcynn2d5YmDX4MGjlZvy2MRBDRNHLJ8VI6l6+9FUiyTFNJ0IveOSP0bcXgVDPRcfGqA0pjaqUpfVg==}

  slash@3.0.0:
    resolution: {integrity: sha512-g9Q1haeby36OSStwb4ntCGGGaKsaVSjQ68fBxoQcutl5fS1vuY18H3wSt3jFyFtrkx+Kz0V1G85A4MyAdDMi2Q==}
    engines: {node: '>=8'}

  source-map-support@0.5.13:
    resolution: {integrity: sha512-SHSKFHadjVA5oR4PPqhtAVdcBWwRYVd6g6cAXnIbRiIwc2EhPrTuKUBdSLvlEKyIP3GCf89fltvcZiP9MMFA1w==}

  source-map@0.6.1:
    resolution: {integrity: sha512-UjgapumWlbMhkBgzT7Ykc5YXUT46F0iKu8SGXq0bcwP5dz/h0Plj6enJqjz1Zbq2l5WaqYnrVbwWOWMyF3F47g==}
    engines: {node: '>=0.10.0'}

  source-map@0.8.0-beta.0:
    resolution: {integrity: sha512-2ymg6oRBpebeZi9UUNsgQ89bhx01TcTkmNTGnNO88imTmbSgy4nfujrgVEFKWpMTEGA11EDkTt7mqObTPdigIA==}
    engines: {node: '>= 8'}

  spawndamnit@2.0.0:
    resolution: {integrity: sha512-j4JKEcncSjFlqIwU5L/rp2N5SIPsdxaRsIv678+TZxZ0SRDJTm8JrxJMjE/XuiEZNEir3S8l0Fa3Ke339WI4qA==}

  sprintf-js@1.0.3:
    resolution: {integrity: sha512-D9cPgkvLlV3t3IzL0D0YLvGA9Ahk4PcvVwUbN0dSGr1aP0Nrt4AEnTUbuGvquEC0mA64Gqt1fzirlRs5ibXx8g==}

  stack-utils@2.0.6:
    resolution: {integrity: sha512-XlkWvfIm6RmsWtNJx+uqtKLS8eqFbxUg0ZzLXqY0caEy9l7hruX8IpiDnjsLavoBgqCCR71TqWO8MaXYheJ3RQ==}
    engines: {node: '>=10'}

  string-length@4.0.2:
    resolution: {integrity: sha512-+l6rNN5fYHNhZZy41RXsYptCjA2Igmq4EG7kZAYFQI1E1VTXarr6ZPXBg6eq7Y6eK4FEhY6AJlyuFIb/v/S0VQ==}
    engines: {node: '>=10'}

  string-width@4.2.3:
    resolution: {integrity: sha512-wKyQRQpjJ0sIp62ErSZdGsjMJWsap5oRNihHhu6G7JVO/9jIB6UyevL+tXuOqrng8j/cxKTWyWUwvSTriiZz/g==}
    engines: {node: '>=8'}

  string-width@5.1.2:
    resolution: {integrity: sha512-HnLOCR3vjcY8beoNLtcjZ5/nxn2afmME6lhrDrebokqMap+XbeW8n9TXpPDOqdGK5qcI3oT0GKTW6wC7EMiVqA==}
    engines: {node: '>=12'}

  strip-ansi@6.0.1:
    resolution: {integrity: sha512-Y38VPSHcqkFrCpFnQ9vuSXmquuv5oXOKpGeT6aGrr3o3Gc9AlVa6JBfUSOCnbxGGZF+/0ooI7KrPuUSztUdU5A==}
    engines: {node: '>=8'}

  strip-ansi@7.1.0:
    resolution: {integrity: sha512-iq6eVVI64nQQTRYq2KtEg2d2uU7LElhTJwsH4YzIHZshxlgZms/wIc4VoDQTlG/IvVIrBKG06CrZnp0qv7hkcQ==}
    engines: {node: '>=12'}

  strip-bom@3.0.0:
    resolution: {integrity: sha512-vavAMRXOgBVNF6nyEEmL3DBK19iRpDcoIwW+swQ+CbGiu7lju6t+JklA1MHweoWtadgt4ISVUsXLyDq34ddcwA==}
    engines: {node: '>=4'}

  strip-bom@4.0.0:
    resolution: {integrity: sha512-3xurFv5tEgii33Zi8Jtp55wEIILR9eh34FAW00PZf+JnSsTmV/ioewSgQl97JHvgjoRGwPShsWm+IdrxB35d0w==}
    engines: {node: '>=8'}

  strip-final-newline@2.0.0:
    resolution: {integrity: sha512-BrpvfNAE3dcvq7ll3xVumzjKjZQ5tI1sEUIKr3Uoks0XUl45St3FlatVqef9prk4jRDzhW6WZg+3bk93y6pLjA==}
    engines: {node: '>=6'}

  strip-json-comments@3.1.1:
    resolution: {integrity: sha512-6fPc+R4ihwqP6N/aIv2f1gMH8lOVtWQHoqC4yK6oSDVVocumAsfCqjkXnqiYMhmMwS/mEHLp7Vehlt3ql6lEig==}
    engines: {node: '>=8'}

  sucrase@3.35.0:
    resolution: {integrity: sha512-8EbVDiu9iN/nESwxeSxDKe0dunta1GOlHufmSSXxMD2z2/tMZpDMpvXQGsc+ajGo8y2uYUmixaSRUc/QPoQ0GA==}
    engines: {node: '>=16 || 14 >=14.17'}
    hasBin: true

  supports-color@5.5.0:
    resolution: {integrity: sha512-QjVjwdXIt408MIiAqCX4oUKsgU2EqAGzs2Ppkm4aQYbjm+ZEWEcW4SfFNTr4uMNZma0ey4f5lgLrkB0aX0QMow==}
    engines: {node: '>=4'}

  supports-color@7.2.0:
    resolution: {integrity: sha512-qpCAvRl9stuOHveKsn7HncJRvv501qIacKzQlO/+Lwxc9+0q2wLyv4Dfvt80/DPn2pqOBsJdDiogXGR9+OvwRw==}
    engines: {node: '>=8'}

  supports-color@8.1.1:
    resolution: {integrity: sha512-MpUEN2OodtUzxvKQl72cUF7RQ5EiHsGvSsVG0ia9c5RbWGL2CI4C7EpPS8UTBIplnlzZiNuV56w+FuNxy3ty2Q==}
    engines: {node: '>=10'}

  supports-preserve-symlinks-flag@1.0.0:
    resolution: {integrity: sha512-ot0WnXS9fgdkgIcePe6RHNk1WA8+muPa6cSjeR3V8K27q9BB1rTE3R1p7Hv0z1ZyAc8s6Vvv8DIyWf681MAt0w==}
    engines: {node: '>= 0.4'}

  term-size@2.2.1:
    resolution: {integrity: sha512-wK0Ri4fOGjv/XPy8SBHZChl8CM7uMc5VML7SqiQ0zG7+J5Vr+RMQDoHa2CNT6KHUnTGIXH34UDMkPzAUyapBZg==}
    engines: {node: '>=8'}

  test-exclude@6.0.0:
    resolution: {integrity: sha512-cAGWPIyOHU6zlmg88jwm7VRyXnMN7iV68OGAbYDk/Mh/xC/pzVPlQtY6ngoIH/5/tciuhGfvESU8GrHrcxD56w==}
    engines: {node: '>=8'}

  thenify-all@1.6.0:
    resolution: {integrity: sha512-RNxQH/qI8/t3thXJDwcstUO4zeqo64+Uy/+sNVRBx4Xn2OX+OZ9oP+iJnNFqplFra2ZUVeKCSa2oVWi3T4uVmA==}
    engines: {node: '>=0.8'}

  thenify@3.3.1:
    resolution: {integrity: sha512-RVZSIV5IG10Hk3enotrhvz0T9em6cyHBLkH/YAZuKqd8hRkKhSfCGIcP2KUY0EPxndzANBmNllzWPwak+bheSw==}

  tinyglobby@0.2.9:
    resolution: {integrity: sha512-8or1+BGEdk1Zkkw2ii16qSS7uVrQJPre5A9o/XkWPATkk23FZh/15BKFxPnlTy6vkljZxLqYCzzBMj30ZrSvjw==}
    engines: {node: '>=12.0.0'}

  tmp@0.0.33:
    resolution: {integrity: sha512-jRCJlojKnZ3addtTOjdIqoRuPEKBvNXcGYqzO6zWZX8KfKEpnGY5jfggJQ3EjKuu8D4bJRr0y+cYJFmYbImXGw==}
    engines: {node: '>=0.6.0'}

  tmpl@1.0.5:
    resolution: {integrity: sha512-3f0uOEAQwIqGuWW2MVzYg8fV/QNnc/IpuJNG837rLuczAaLVHslWHZQj4IGiEl5Hs3kkbhwL9Ab7Hrsmuj+Smw==}

  to-fast-properties@2.0.0:
    resolution: {integrity: sha512-/OaKK0xYrs3DmxRYqL/yDc+FxFUVYhDlXMhRmv3z915w2HF1tnN1omB354j8VUGO/hbRzyD6Y3sA7v7GS/ceog==}
    engines: {node: '>=4'}

  to-regex-range@5.0.1:
    resolution: {integrity: sha512-65P7iz6X5yEr1cwcgvQxbbIw7Uk3gOy5dIdtZ4rDveLqhrdJP+Li/Hx6tyK0NEb+2GCyneCMJiGqrADCSNk8sQ==}
    engines: {node: '>=8.0'}

  tr46@1.0.1:
    resolution: {integrity: sha512-dTpowEjclQ7Kgx5SdBkqRzVhERQXov8/l9Ft9dVM9fmg0W0KQSVaXX9T4i6twCPNtYiZM53lpSSUAwJbFPOHxA==}

  tree-kill@1.2.2:
    resolution: {integrity: sha512-L0Orpi8qGpRG//Nd+H90vFB+3iHnue1zSSGmNOOCh1GLJ7rUKVwV2HvijphGQS2UmhUZewS9VgvxYIdgr+fG1A==}
    hasBin: true

  ts-interface-checker@0.1.13:
    resolution: {integrity: sha512-Y/arvbn+rrz3JCKl9C4kVNfTfSm2/mEp5FSz5EsZSANGPSlQrpRI5M4PKF+mJnE52jOO90PnPSc3Ur3bTQw0gA==}

  tsup@8.3.0:
    resolution: {integrity: sha512-ALscEeyS03IomcuNdFdc0YWGVIkwH1Ws7nfTbAPuoILvEV2hpGQAY72LIOjglGo4ShWpZfpBqP/jpQVCzqYQag==}
    engines: {node: '>=18'}
    hasBin: true
    peerDependencies:
      '@microsoft/api-extractor': ^7.36.0
      '@swc/core': ^1
      postcss: ^8.4.12
      typescript: '>=4.5.0'
    peerDependenciesMeta:
      '@microsoft/api-extractor':
        optional: true
      '@swc/core':
        optional: true
      postcss:
        optional: true
      typescript:
        optional: true

  type-detect@4.0.8:
    resolution: {integrity: sha512-0fr/mIH1dlO+x7TlcMy+bIDqKPsw/70tVyeHW787goQjhmqaZe10uwLujubK9q9Lg6Fiho1KUKDYz0Z7k7g5/g==}
    engines: {node: '>=4'}

  type-fest@0.21.3:
    resolution: {integrity: sha512-t0rzBq87m3fVcduHDUFhKmyyX+9eo6WQjZvf51Ea/M0Q7+T374Jp1aUiyUl0GKxp8M/OETVHSDvmkyPgvX+X2w==}
    engines: {node: '>=10'}

  typescript@5.6.2:
    resolution: {integrity: sha512-NW8ByodCSNCwZeghjN3o+JX5OFH0Ojg6sadjEKY4huZ52TqbJTJnDo5+Tw98lSy63NZvi4n+ez5m2u5d4PkZyw==}
    engines: {node: '>=14.17'}
    hasBin: true

  undici-types@6.19.8:
    resolution: {integrity: sha512-ve2KP6f/JnbPBFyobGHuerC9g1FYGn/F8n1LWTwNxCEzd6IfqTwUQcNXgEtmmQ6DlRrC1hrSrBnCZPokRrDHjw==}

  unicode-canonical-property-names-ecmascript@2.0.1:
    resolution: {integrity: sha512-dA8WbNeb2a6oQzAQ55YlT5vQAWGV9WXOsi3SskE3bcCdM0P4SDd+24zS/OCacdRq5BkdsRj9q3Pg6YyQoxIGqg==}
    engines: {node: '>=4'}

  unicode-match-property-ecmascript@2.0.0:
    resolution: {integrity: sha512-5kaZCrbp5mmbz5ulBkDkbY0SsPOjKqVS35VpL9ulMPfSl0J0Xsm+9Evphv9CoIZFwre7aJoa94AY6seMKGVN5Q==}
    engines: {node: '>=4'}

  unicode-match-property-value-ecmascript@2.2.0:
    resolution: {integrity: sha512-4IehN3V/+kkr5YeSSDDQG8QLqO26XpL2XP3GQtqwlT/QYSECAwFztxVHjlbh0+gjJ3XmNLS0zDsbgs9jWKExLg==}
    engines: {node: '>=4'}

  unicode-property-aliases-ecmascript@2.1.0:
    resolution: {integrity: sha512-6t3foTQI9qne+OZoVQB/8x8rk2k1eVy1gRXhV3oFQ5T6R1dqQ1xtin3XqSlx3+ATBkliTaR/hHyJBm+LVPNM8w==}
    engines: {node: '>=4'}

  universalify@0.1.2:
    resolution: {integrity: sha512-rBJeI5CXAlmy1pV+617WB9J63U6XcazHHF2f2dbJix4XzpUF0RS3Zbj0FGIOCAva5P/d/GBOYaACQ1w+0azUkg==}
    engines: {node: '>= 4.0.0'}

  update-browserslist-db@1.1.1:
    resolution: {integrity: sha512-R8UzCaa9Az+38REPiJ1tXlImTJXlVfgHZsglwBD/k6nj76ctsH1E3q4doGrukiLQd3sGQYu56r5+lo5r94l29A==}
    hasBin: true
    peerDependencies:
      browserslist: '>= 4.21.0'

  v8-to-istanbul@9.3.0:
    resolution: {integrity: sha512-kiGUalWN+rgBJ/1OHZsBtU4rXZOfj/7rKQxULKlIzwzQSvMJUUNgPwJEEh7gU6xEVxC0ahoOBvN2YI8GH6FNgA==}
    engines: {node: '>=10.12.0'}

  walker@1.0.8:
    resolution: {integrity: sha512-ts/8E8l5b7kY0vlWLewOkDXMmPdLcVV4GmOQLyxuSswIJsweeFZtAsMF7k1Nszz+TYBQrlYRmzOnr398y1JemQ==}

  webidl-conversions@4.0.2:
    resolution: {integrity: sha512-YQ+BmxuTgd6UXZW3+ICGfyqRyHXVlD5GtQr5+qjiNW7bF0cqrzX500HVXPBOvgXb5YnzDd+h0zqyv61KUD7+Sg==}

  whatwg-url@7.1.0:
    resolution: {integrity: sha512-WUu7Rg1DroM7oQvGWfOiAK21n74Gg+T4elXEQYkOhtyLeWiJFoOGLXPKI/9gzIie9CtwVLm8wtw6YJdKyxSjeg==}

  which@1.3.1:
    resolution: {integrity: sha512-HxJdYWq1MTIQbJ3nw0cqssHoTNU267KlrDuGZ1WYlxDStUtKUhOaJmh112/TZmHxxUfuJqPXSOm7tDyas0OSIQ==}
    hasBin: true

  which@2.0.2:
    resolution: {integrity: sha512-BLI3Tl1TW3Pvl70l3yq3Y64i+awpwXqsGBYWkkqMtnbXgrMD+yj7rhW0kuEDxzJaYXGjEW5ogapKNMEKNMjibA==}
    engines: {node: '>= 8'}
    hasBin: true

  wrap-ansi@7.0.0:
    resolution: {integrity: sha512-YVGIj2kamLSTxw6NsZjoBxfSwsn0ycdesmc4p+Q21c5zPuZ1pl+NfxVdxPtdHvmNVOQ6XSYG4AUtyt/Fi7D16Q==}
    engines: {node: '>=10'}

  wrap-ansi@8.1.0:
    resolution: {integrity: sha512-si7QWI6zUMq56bESFvagtmzMdGOtoxfR+Sez11Mobfc7tm+VkUckk9bW2UeffTGVUbOksxmSw0AA2gs8g71NCQ==}
    engines: {node: '>=12'}

  wrappy@1.0.2:
    resolution: {integrity: sha512-l4Sp/DRseor9wL6EvV2+TuQn63dMkPjZ/sp9XkghTEbV9KlPS1xUsZ3u7/IQO4wxtcFB4bgpQPRcR3QCvezPcQ==}

  write-file-atomic@4.0.2:
    resolution: {integrity: sha512-7KxauUdBmSdWnmpaGFg+ppNjKF8uNLry8LyzjauQDOVONfFLNKrKvQOxZ/VuTIcS/gge/YNahf5RIIQWTSarlg==}
    engines: {node: ^12.13.0 || ^14.15.0 || >=16.0.0}

  y18n@5.0.8:
    resolution: {integrity: sha512-0pfFzegeDWJHJIAmTLRP2DwHjdF5s7jo9tuztdQxAhINCdvS+3nGINqPd00AphqJR/0LhANUS6/+7SCb98YOfA==}
    engines: {node: '>=10'}

  yallist@2.1.2:
    resolution: {integrity: sha512-ncTzHV7NvsQZkYe1DW7cbDLm0YpzHmZF5r/iyP3ZnQtMiJ+pjzisCiMNI+Sj+xQF5pXhSHxSB3uDbsBTzY/c2A==}

  yallist@3.1.1:
    resolution: {integrity: sha512-a4UGQaWPH59mOXUYnAG2ewncQS4i4F43Tv3JoAM+s2VDAmS9NsK8GpDMLrCHPksFT7h3K6TOoUNn2pb7RoXx4g==}

  yaml@2.6.0:
    resolution: {integrity: sha512-a6ae//JvKDEra2kdi1qzCyrJW/WZCgFi8ydDV+eXExl95t+5R+ijnqHJbz9tmMh8FUjx3iv2fCQ4dclAQlO2UQ==}
    engines: {node: '>= 14'}
    hasBin: true

  yargs-parser@21.1.1:
    resolution: {integrity: sha512-tVpsJW7DdjecAiFpbIB1e3qxIQsE6NoPc5/eTdrbbIC4h0LVsWhnoa3g+m2HclBIujHzsxZ4VJVA+GUuc2/LBw==}
    engines: {node: '>=12'}

  yargs@17.7.2:
    resolution: {integrity: sha512-7dSzzRQ++CKnNI/krKnYRV7JKKPUXMEh61soaHKg9mrWEhzFWhFnxPxGl+69cD1Ou63C13NUPCnmIcrvqCuM6w==}
    engines: {node: '>=12'}

  yocto-queue@0.1.0:
    resolution: {integrity: sha512-rVksvsnNCdJ/ohGc6xgPwyN8eheCxsiLM8mxuE/t/mOVqJewPuO1miLpTHQiRgTKCLexL4MeAFVagts7HmNZ2Q==}
    engines: {node: '>=10'}

  zod-openapi@3.3.0:
    resolution: {integrity: sha512-9CouRzPrmKU4Rggb8dPgVrNq6SZTUjdMO+6TvpE2ylkDYlap/Agjce2LZwG4ZwEVEVyZ1s5KnkiL4hn//G3gIA==}
    engines: {node: '>=18'}
    peerDependencies:
      zod: ^3.21.4

  zod-to-ts@1.2.0:
    resolution: {integrity: sha512-x30XE43V+InwGpvTySRNz9kB7qFU8DlyEy7BsSTCHPH1R0QasMmHWZDCzYm6bVXtj/9NNJAZF3jW8rzFvH5OFA==}
    peerDependencies:
      typescript: ^4.9.4 || ^5.0.2
      zod: ^3

  zod@3.23.8:
    resolution: {integrity: sha512-XBx9AXhXktjUqnepgTiE5flcKIYWi/rme0Eaj+5Y0lftuGBq+jyRu/md4WnuxqgP1ubdpNCsYEYPxrzVHD8d6g==}

snapshots:

  '@ampproject/remapping@2.3.0':
    dependencies:
      '@jridgewell/gen-mapping': 0.3.5
      '@jridgewell/trace-mapping': 0.3.25

  '@babel/code-frame@7.25.7':
    dependencies:
      '@babel/highlight': 7.25.7
      picocolors: 1.1.0

  '@babel/compat-data@7.25.7': {}

  '@babel/compat-data@7.25.8': {}

  '@babel/core@7.25.8':
    dependencies:
      '@ampproject/remapping': 2.3.0
      '@babel/code-frame': 7.25.7
      '@babel/generator': 7.25.7
      '@babel/helper-compilation-targets': 7.25.7
      '@babel/helper-module-transforms': 7.25.7(@babel/core@7.25.8)
      '@babel/helpers': 7.25.7
      '@babel/parser': 7.25.8
      '@babel/template': 7.25.7
      '@babel/traverse': 7.25.7
      '@babel/types': 7.25.8
      convert-source-map: 2.0.0
      debug: 4.3.7
      gensync: 1.0.0-beta.2
      json5: 2.2.3
      semver: 6.3.1
    transitivePeerDependencies:
      - supports-color

  '@babel/generator@7.25.7':
    dependencies:
      '@babel/types': 7.25.8
      '@jridgewell/gen-mapping': 0.3.5
      '@jridgewell/trace-mapping': 0.3.25
      jsesc: 3.0.2

  '@babel/helper-annotate-as-pure@7.25.7':
    dependencies:
      '@babel/types': 7.25.8

  '@babel/helper-builder-binary-assignment-operator-visitor@7.25.7':
    dependencies:
      '@babel/traverse': 7.25.7
      '@babel/types': 7.25.8
    transitivePeerDependencies:
      - supports-color

  '@babel/helper-compilation-targets@7.25.7':
    dependencies:
      '@babel/compat-data': 7.25.7
      '@babel/helper-validator-option': 7.25.7
      browserslist: 4.24.0
      lru-cache: 5.1.1
      semver: 6.3.1

  '@babel/helper-create-class-features-plugin@7.25.7(@babel/core@7.25.8)':
    dependencies:
      '@babel/core': 7.25.8
      '@babel/helper-annotate-as-pure': 7.25.7
      '@babel/helper-member-expression-to-functions': 7.25.7
      '@babel/helper-optimise-call-expression': 7.25.7
      '@babel/helper-replace-supers': 7.25.7(@babel/core@7.25.8)
      '@babel/helper-skip-transparent-expression-wrappers': 7.25.7
      '@babel/traverse': 7.25.7
      semver: 6.3.1
    transitivePeerDependencies:
      - supports-color

  '@babel/helper-create-regexp-features-plugin@7.25.7(@babel/core@7.25.8)':
    dependencies:
      '@babel/core': 7.25.8
      '@babel/helper-annotate-as-pure': 7.25.7
      regexpu-core: 6.1.1
      semver: 6.3.1

  '@babel/helper-define-polyfill-provider@0.6.2(@babel/core@7.25.8)':
    dependencies:
      '@babel/core': 7.25.8
      '@babel/helper-compilation-targets': 7.25.7
      '@babel/helper-plugin-utils': 7.25.7
      debug: 4.3.7
      lodash.debounce: 4.0.8
      resolve: 1.22.8
    transitivePeerDependencies:
      - supports-color

  '@babel/helper-member-expression-to-functions@7.25.7':
    dependencies:
      '@babel/traverse': 7.25.7
      '@babel/types': 7.25.8
    transitivePeerDependencies:
      - supports-color

  '@babel/helper-module-imports@7.25.7':
    dependencies:
      '@babel/traverse': 7.25.7
      '@babel/types': 7.25.8
    transitivePeerDependencies:
      - supports-color

  '@babel/helper-module-transforms@7.25.7(@babel/core@7.25.8)':
    dependencies:
      '@babel/core': 7.25.8
      '@babel/helper-module-imports': 7.25.7
      '@babel/helper-simple-access': 7.25.7
      '@babel/helper-validator-identifier': 7.25.7
      '@babel/traverse': 7.25.7
    transitivePeerDependencies:
      - supports-color

  '@babel/helper-optimise-call-expression@7.25.7':
    dependencies:
      '@babel/types': 7.25.8

  '@babel/helper-plugin-utils@7.25.7': {}

  '@babel/helper-remap-async-to-generator@7.25.7(@babel/core@7.25.8)':
    dependencies:
      '@babel/core': 7.25.8
      '@babel/helper-annotate-as-pure': 7.25.7
      '@babel/helper-wrap-function': 7.25.7
      '@babel/traverse': 7.25.7
    transitivePeerDependencies:
      - supports-color

  '@babel/helper-replace-supers@7.25.7(@babel/core@7.25.8)':
    dependencies:
      '@babel/core': 7.25.8
      '@babel/helper-member-expression-to-functions': 7.25.7
      '@babel/helper-optimise-call-expression': 7.25.7
      '@babel/traverse': 7.25.7
    transitivePeerDependencies:
      - supports-color

  '@babel/helper-simple-access@7.25.7':
    dependencies:
      '@babel/traverse': 7.25.7
      '@babel/types': 7.25.8
    transitivePeerDependencies:
      - supports-color

  '@babel/helper-skip-transparent-expression-wrappers@7.25.7':
    dependencies:
      '@babel/traverse': 7.25.7
      '@babel/types': 7.25.8
    transitivePeerDependencies:
      - supports-color

  '@babel/helper-string-parser@7.25.7': {}

  '@babel/helper-validator-identifier@7.25.7': {}

  '@babel/helper-validator-option@7.25.7': {}

  '@babel/helper-wrap-function@7.25.7':
    dependencies:
      '@babel/template': 7.25.7
      '@babel/traverse': 7.25.7
      '@babel/types': 7.25.8
    transitivePeerDependencies:
      - supports-color

  '@babel/helpers@7.25.7':
    dependencies:
      '@babel/template': 7.25.7
      '@babel/types': 7.25.8

  '@babel/highlight@7.25.7':
    dependencies:
      '@babel/helper-validator-identifier': 7.25.7
      chalk: 2.4.2
      js-tokens: 4.0.0
      picocolors: 1.1.0

  '@babel/parser@7.25.8':
    dependencies:
      '@babel/types': 7.25.8

  '@babel/plugin-bugfix-firefox-class-in-computed-class-key@7.25.7(@babel/core@7.25.8)':
    dependencies:
      '@babel/core': 7.25.8
      '@babel/helper-plugin-utils': 7.25.7
      '@babel/traverse': 7.25.7
    transitivePeerDependencies:
      - supports-color

  '@babel/plugin-bugfix-safari-class-field-initializer-scope@7.25.7(@babel/core@7.25.8)':
    dependencies:
      '@babel/core': 7.25.8
      '@babel/helper-plugin-utils': 7.25.7

  '@babel/plugin-bugfix-safari-id-destructuring-collision-in-function-expression@7.25.7(@babel/core@7.25.8)':
    dependencies:
      '@babel/core': 7.25.8
      '@babel/helper-plugin-utils': 7.25.7

  '@babel/plugin-bugfix-v8-spread-parameters-in-optional-chaining@7.25.7(@babel/core@7.25.8)':
    dependencies:
      '@babel/core': 7.25.8
      '@babel/helper-plugin-utils': 7.25.7
      '@babel/helper-skip-transparent-expression-wrappers': 7.25.7
      '@babel/plugin-transform-optional-chaining': 7.25.8(@babel/core@7.25.8)
    transitivePeerDependencies:
      - supports-color

  '@babel/plugin-bugfix-v8-static-class-fields-redefine-readonly@7.25.7(@babel/core@7.25.8)':
    dependencies:
      '@babel/core': 7.25.8
      '@babel/helper-plugin-utils': 7.25.7
      '@babel/traverse': 7.25.7
    transitivePeerDependencies:
      - supports-color

  '@babel/plugin-proposal-private-property-in-object@7.21.0-placeholder-for-preset-env.2(@babel/core@7.25.8)':
    dependencies:
      '@babel/core': 7.25.8

  '@babel/plugin-syntax-async-generators@7.8.4(@babel/core@7.25.8)':
    dependencies:
      '@babel/core': 7.25.8
      '@babel/helper-plugin-utils': 7.25.7

  '@babel/plugin-syntax-bigint@7.8.3(@babel/core@7.25.8)':
    dependencies:
      '@babel/core': 7.25.8
      '@babel/helper-plugin-utils': 7.25.7

  '@babel/plugin-syntax-class-properties@7.12.13(@babel/core@7.25.8)':
    dependencies:
      '@babel/core': 7.25.8
      '@babel/helper-plugin-utils': 7.25.7

  '@babel/plugin-syntax-class-static-block@7.14.5(@babel/core@7.25.8)':
    dependencies:
      '@babel/core': 7.25.8
      '@babel/helper-plugin-utils': 7.25.7

  '@babel/plugin-syntax-import-assertions@7.25.7(@babel/core@7.25.8)':
    dependencies:
      '@babel/core': 7.25.8
      '@babel/helper-plugin-utils': 7.25.7

  '@babel/plugin-syntax-import-attributes@7.25.7(@babel/core@7.25.8)':
    dependencies:
      '@babel/core': 7.25.8
      '@babel/helper-plugin-utils': 7.25.7

  '@babel/plugin-syntax-import-meta@7.10.4(@babel/core@7.25.8)':
    dependencies:
      '@babel/core': 7.25.8
      '@babel/helper-plugin-utils': 7.25.7

  '@babel/plugin-syntax-json-strings@7.8.3(@babel/core@7.25.8)':
    dependencies:
      '@babel/core': 7.25.8
      '@babel/helper-plugin-utils': 7.25.7

  '@babel/plugin-syntax-jsx@7.25.7(@babel/core@7.25.8)':
    dependencies:
      '@babel/core': 7.25.8
      '@babel/helper-plugin-utils': 7.25.7

  '@babel/plugin-syntax-logical-assignment-operators@7.10.4(@babel/core@7.25.8)':
    dependencies:
      '@babel/core': 7.25.8
      '@babel/helper-plugin-utils': 7.25.7

  '@babel/plugin-syntax-nullish-coalescing-operator@7.8.3(@babel/core@7.25.8)':
    dependencies:
      '@babel/core': 7.25.8
      '@babel/helper-plugin-utils': 7.25.7

  '@babel/plugin-syntax-numeric-separator@7.10.4(@babel/core@7.25.8)':
    dependencies:
      '@babel/core': 7.25.8
      '@babel/helper-plugin-utils': 7.25.7

  '@babel/plugin-syntax-object-rest-spread@7.8.3(@babel/core@7.25.8)':
    dependencies:
      '@babel/core': 7.25.8
      '@babel/helper-plugin-utils': 7.25.7

  '@babel/plugin-syntax-optional-catch-binding@7.8.3(@babel/core@7.25.8)':
    dependencies:
      '@babel/core': 7.25.8
      '@babel/helper-plugin-utils': 7.25.7

  '@babel/plugin-syntax-optional-chaining@7.8.3(@babel/core@7.25.8)':
    dependencies:
      '@babel/core': 7.25.8
      '@babel/helper-plugin-utils': 7.25.7

  '@babel/plugin-syntax-private-property-in-object@7.14.5(@babel/core@7.25.8)':
    dependencies:
      '@babel/core': 7.25.8
      '@babel/helper-plugin-utils': 7.25.7

  '@babel/plugin-syntax-top-level-await@7.14.5(@babel/core@7.25.8)':
    dependencies:
      '@babel/core': 7.25.8
      '@babel/helper-plugin-utils': 7.25.7

  '@babel/plugin-syntax-typescript@7.25.7(@babel/core@7.25.8)':
    dependencies:
      '@babel/core': 7.25.8
      '@babel/helper-plugin-utils': 7.25.7

  '@babel/plugin-syntax-unicode-sets-regex@7.18.6(@babel/core@7.25.8)':
    dependencies:
      '@babel/core': 7.25.8
      '@babel/helper-create-regexp-features-plugin': 7.25.7(@babel/core@7.25.8)
      '@babel/helper-plugin-utils': 7.25.7

  '@babel/plugin-transform-arrow-functions@7.25.7(@babel/core@7.25.8)':
    dependencies:
      '@babel/core': 7.25.8
      '@babel/helper-plugin-utils': 7.25.7

  '@babel/plugin-transform-async-generator-functions@7.25.8(@babel/core@7.25.8)':
    dependencies:
      '@babel/core': 7.25.8
      '@babel/helper-plugin-utils': 7.25.7
      '@babel/helper-remap-async-to-generator': 7.25.7(@babel/core@7.25.8)
      '@babel/traverse': 7.25.7
    transitivePeerDependencies:
      - supports-color

  '@babel/plugin-transform-async-to-generator@7.25.7(@babel/core@7.25.8)':
    dependencies:
      '@babel/core': 7.25.8
      '@babel/helper-module-imports': 7.25.7
      '@babel/helper-plugin-utils': 7.25.7
      '@babel/helper-remap-async-to-generator': 7.25.7(@babel/core@7.25.8)
    transitivePeerDependencies:
      - supports-color

  '@babel/plugin-transform-block-scoped-functions@7.25.7(@babel/core@7.25.8)':
    dependencies:
      '@babel/core': 7.25.8
      '@babel/helper-plugin-utils': 7.25.7

  '@babel/plugin-transform-block-scoping@7.25.7(@babel/core@7.25.8)':
    dependencies:
      '@babel/core': 7.25.8
      '@babel/helper-plugin-utils': 7.25.7

  '@babel/plugin-transform-class-properties@7.25.7(@babel/core@7.25.8)':
    dependencies:
      '@babel/core': 7.25.8
      '@babel/helper-create-class-features-plugin': 7.25.7(@babel/core@7.25.8)
      '@babel/helper-plugin-utils': 7.25.7
    transitivePeerDependencies:
      - supports-color

  '@babel/plugin-transform-class-static-block@7.25.8(@babel/core@7.25.8)':
    dependencies:
      '@babel/core': 7.25.8
      '@babel/helper-create-class-features-plugin': 7.25.7(@babel/core@7.25.8)
      '@babel/helper-plugin-utils': 7.25.7
    transitivePeerDependencies:
      - supports-color

  '@babel/plugin-transform-classes@7.25.7(@babel/core@7.25.8)':
    dependencies:
      '@babel/core': 7.25.8
      '@babel/helper-annotate-as-pure': 7.25.7
      '@babel/helper-compilation-targets': 7.25.7
      '@babel/helper-plugin-utils': 7.25.7
      '@babel/helper-replace-supers': 7.25.7(@babel/core@7.25.8)
      '@babel/traverse': 7.25.7
      globals: 11.12.0
    transitivePeerDependencies:
      - supports-color

  '@babel/plugin-transform-computed-properties@7.25.7(@babel/core@7.25.8)':
    dependencies:
      '@babel/core': 7.25.8
      '@babel/helper-plugin-utils': 7.25.7
      '@babel/template': 7.25.7

  '@babel/plugin-transform-destructuring@7.25.7(@babel/core@7.25.8)':
    dependencies:
      '@babel/core': 7.25.8
      '@babel/helper-plugin-utils': 7.25.7

  '@babel/plugin-transform-dotall-regex@7.25.7(@babel/core@7.25.8)':
    dependencies:
      '@babel/core': 7.25.8
      '@babel/helper-create-regexp-features-plugin': 7.25.7(@babel/core@7.25.8)
      '@babel/helper-plugin-utils': 7.25.7

  '@babel/plugin-transform-duplicate-keys@7.25.7(@babel/core@7.25.8)':
    dependencies:
      '@babel/core': 7.25.8
      '@babel/helper-plugin-utils': 7.25.7

  '@babel/plugin-transform-duplicate-named-capturing-groups-regex@7.25.7(@babel/core@7.25.8)':
    dependencies:
      '@babel/core': 7.25.8
      '@babel/helper-create-regexp-features-plugin': 7.25.7(@babel/core@7.25.8)
      '@babel/helper-plugin-utils': 7.25.7

  '@babel/plugin-transform-dynamic-import@7.25.8(@babel/core@7.25.8)':
    dependencies:
      '@babel/core': 7.25.8
      '@babel/helper-plugin-utils': 7.25.7

  '@babel/plugin-transform-exponentiation-operator@7.25.7(@babel/core@7.25.8)':
    dependencies:
      '@babel/core': 7.25.8
      '@babel/helper-builder-binary-assignment-operator-visitor': 7.25.7
      '@babel/helper-plugin-utils': 7.25.7
    transitivePeerDependencies:
      - supports-color

  '@babel/plugin-transform-export-namespace-from@7.25.8(@babel/core@7.25.8)':
    dependencies:
      '@babel/core': 7.25.8
      '@babel/helper-plugin-utils': 7.25.7

  '@babel/plugin-transform-for-of@7.25.7(@babel/core@7.25.8)':
    dependencies:
      '@babel/core': 7.25.8
      '@babel/helper-plugin-utils': 7.25.7
      '@babel/helper-skip-transparent-expression-wrappers': 7.25.7
    transitivePeerDependencies:
      - supports-color

  '@babel/plugin-transform-function-name@7.25.7(@babel/core@7.25.8)':
    dependencies:
      '@babel/core': 7.25.8
      '@babel/helper-compilation-targets': 7.25.7
      '@babel/helper-plugin-utils': 7.25.7
      '@babel/traverse': 7.25.7
    transitivePeerDependencies:
      - supports-color

  '@babel/plugin-transform-json-strings@7.25.8(@babel/core@7.25.8)':
    dependencies:
      '@babel/core': 7.25.8
      '@babel/helper-plugin-utils': 7.25.7

  '@babel/plugin-transform-literals@7.25.7(@babel/core@7.25.8)':
    dependencies:
      '@babel/core': 7.25.8
      '@babel/helper-plugin-utils': 7.25.7

  '@babel/plugin-transform-logical-assignment-operators@7.25.8(@babel/core@7.25.8)':
    dependencies:
      '@babel/core': 7.25.8
      '@babel/helper-plugin-utils': 7.25.7

  '@babel/plugin-transform-member-expression-literals@7.25.7(@babel/core@7.25.8)':
    dependencies:
      '@babel/core': 7.25.8
      '@babel/helper-plugin-utils': 7.25.7

  '@babel/plugin-transform-modules-amd@7.25.7(@babel/core@7.25.8)':
    dependencies:
      '@babel/core': 7.25.8
      '@babel/helper-module-transforms': 7.25.7(@babel/core@7.25.8)
      '@babel/helper-plugin-utils': 7.25.7
    transitivePeerDependencies:
      - supports-color

  '@babel/plugin-transform-modules-commonjs@7.25.7(@babel/core@7.25.8)':
    dependencies:
      '@babel/core': 7.25.8
      '@babel/helper-module-transforms': 7.25.7(@babel/core@7.25.8)
      '@babel/helper-plugin-utils': 7.25.7
      '@babel/helper-simple-access': 7.25.7
    transitivePeerDependencies:
      - supports-color

  '@babel/plugin-transform-modules-systemjs@7.25.7(@babel/core@7.25.8)':
    dependencies:
      '@babel/core': 7.25.8
      '@babel/helper-module-transforms': 7.25.7(@babel/core@7.25.8)
      '@babel/helper-plugin-utils': 7.25.7
      '@babel/helper-validator-identifier': 7.25.7
      '@babel/traverse': 7.25.7
    transitivePeerDependencies:
      - supports-color

  '@babel/plugin-transform-modules-umd@7.25.7(@babel/core@7.25.8)':
    dependencies:
      '@babel/core': 7.25.8
      '@babel/helper-module-transforms': 7.25.7(@babel/core@7.25.8)
      '@babel/helper-plugin-utils': 7.25.7
    transitivePeerDependencies:
      - supports-color

  '@babel/plugin-transform-named-capturing-groups-regex@7.25.7(@babel/core@7.25.8)':
    dependencies:
      '@babel/core': 7.25.8
      '@babel/helper-create-regexp-features-plugin': 7.25.7(@babel/core@7.25.8)
      '@babel/helper-plugin-utils': 7.25.7

  '@babel/plugin-transform-new-target@7.25.7(@babel/core@7.25.8)':
    dependencies:
      '@babel/core': 7.25.8
      '@babel/helper-plugin-utils': 7.25.7

  '@babel/plugin-transform-nullish-coalescing-operator@7.25.8(@babel/core@7.25.8)':
    dependencies:
      '@babel/core': 7.25.8
      '@babel/helper-plugin-utils': 7.25.7

  '@babel/plugin-transform-numeric-separator@7.25.8(@babel/core@7.25.8)':
    dependencies:
      '@babel/core': 7.25.8
      '@babel/helper-plugin-utils': 7.25.7

  '@babel/plugin-transform-object-rest-spread@7.25.8(@babel/core@7.25.8)':
    dependencies:
      '@babel/core': 7.25.8
      '@babel/helper-compilation-targets': 7.25.7
      '@babel/helper-plugin-utils': 7.25.7
      '@babel/plugin-transform-parameters': 7.25.7(@babel/core@7.25.8)

  '@babel/plugin-transform-object-super@7.25.7(@babel/core@7.25.8)':
    dependencies:
      '@babel/core': 7.25.8
      '@babel/helper-plugin-utils': 7.25.7
      '@babel/helper-replace-supers': 7.25.7(@babel/core@7.25.8)
    transitivePeerDependencies:
      - supports-color

  '@babel/plugin-transform-optional-catch-binding@7.25.8(@babel/core@7.25.8)':
    dependencies:
      '@babel/core': 7.25.8
      '@babel/helper-plugin-utils': 7.25.7

  '@babel/plugin-transform-optional-chaining@7.25.8(@babel/core@7.25.8)':
    dependencies:
      '@babel/core': 7.25.8
      '@babel/helper-plugin-utils': 7.25.7
      '@babel/helper-skip-transparent-expression-wrappers': 7.25.7
    transitivePeerDependencies:
      - supports-color

  '@babel/plugin-transform-parameters@7.25.7(@babel/core@7.25.8)':
    dependencies:
      '@babel/core': 7.25.8
      '@babel/helper-plugin-utils': 7.25.7

  '@babel/plugin-transform-private-methods@7.25.7(@babel/core@7.25.8)':
    dependencies:
      '@babel/core': 7.25.8
      '@babel/helper-create-class-features-plugin': 7.25.7(@babel/core@7.25.8)
      '@babel/helper-plugin-utils': 7.25.7
    transitivePeerDependencies:
      - supports-color

  '@babel/plugin-transform-private-property-in-object@7.25.8(@babel/core@7.25.8)':
    dependencies:
      '@babel/core': 7.25.8
      '@babel/helper-annotate-as-pure': 7.25.7
      '@babel/helper-create-class-features-plugin': 7.25.7(@babel/core@7.25.8)
      '@babel/helper-plugin-utils': 7.25.7
    transitivePeerDependencies:
      - supports-color

  '@babel/plugin-transform-property-literals@7.25.7(@babel/core@7.25.8)':
    dependencies:
      '@babel/core': 7.25.8
      '@babel/helper-plugin-utils': 7.25.7

  '@babel/plugin-transform-regenerator@7.25.7(@babel/core@7.25.8)':
    dependencies:
      '@babel/core': 7.25.8
      '@babel/helper-plugin-utils': 7.25.7
      regenerator-transform: 0.15.2

  '@babel/plugin-transform-reserved-words@7.25.7(@babel/core@7.25.8)':
    dependencies:
      '@babel/core': 7.25.8
      '@babel/helper-plugin-utils': 7.25.7

  '@babel/plugin-transform-shorthand-properties@7.25.7(@babel/core@7.25.8)':
    dependencies:
      '@babel/core': 7.25.8
      '@babel/helper-plugin-utils': 7.25.7

  '@babel/plugin-transform-spread@7.25.7(@babel/core@7.25.8)':
    dependencies:
      '@babel/core': 7.25.8
      '@babel/helper-plugin-utils': 7.25.7
      '@babel/helper-skip-transparent-expression-wrappers': 7.25.7
    transitivePeerDependencies:
      - supports-color

  '@babel/plugin-transform-sticky-regex@7.25.7(@babel/core@7.25.8)':
    dependencies:
      '@babel/core': 7.25.8
      '@babel/helper-plugin-utils': 7.25.7

  '@babel/plugin-transform-template-literals@7.25.7(@babel/core@7.25.8)':
    dependencies:
      '@babel/core': 7.25.8
      '@babel/helper-plugin-utils': 7.25.7

  '@babel/plugin-transform-typeof-symbol@7.25.7(@babel/core@7.25.8)':
    dependencies:
      '@babel/core': 7.25.8
      '@babel/helper-plugin-utils': 7.25.7

  '@babel/plugin-transform-typescript@7.25.7(@babel/core@7.25.8)':
    dependencies:
      '@babel/core': 7.25.8
      '@babel/helper-annotate-as-pure': 7.25.7
      '@babel/helper-create-class-features-plugin': 7.25.7(@babel/core@7.25.8)
      '@babel/helper-plugin-utils': 7.25.7
      '@babel/helper-skip-transparent-expression-wrappers': 7.25.7
      '@babel/plugin-syntax-typescript': 7.25.7(@babel/core@7.25.8)
    transitivePeerDependencies:
      - supports-color

  '@babel/plugin-transform-unicode-escapes@7.25.7(@babel/core@7.25.8)':
    dependencies:
      '@babel/core': 7.25.8
      '@babel/helper-plugin-utils': 7.25.7

  '@babel/plugin-transform-unicode-property-regex@7.25.7(@babel/core@7.25.8)':
    dependencies:
      '@babel/core': 7.25.8
      '@babel/helper-create-regexp-features-plugin': 7.25.7(@babel/core@7.25.8)
      '@babel/helper-plugin-utils': 7.25.7

  '@babel/plugin-transform-unicode-regex@7.25.7(@babel/core@7.25.8)':
    dependencies:
      '@babel/core': 7.25.8
      '@babel/helper-create-regexp-features-plugin': 7.25.7(@babel/core@7.25.8)
      '@babel/helper-plugin-utils': 7.25.7

  '@babel/plugin-transform-unicode-sets-regex@7.25.7(@babel/core@7.25.8)':
    dependencies:
      '@babel/core': 7.25.8
      '@babel/helper-create-regexp-features-plugin': 7.25.7(@babel/core@7.25.8)
      '@babel/helper-plugin-utils': 7.25.7

  '@babel/preset-env@7.25.8(@babel/core@7.25.8)':
    dependencies:
      '@babel/compat-data': 7.25.8
      '@babel/core': 7.25.8
      '@babel/helper-compilation-targets': 7.25.7
      '@babel/helper-plugin-utils': 7.25.7
      '@babel/helper-validator-option': 7.25.7
      '@babel/plugin-bugfix-firefox-class-in-computed-class-key': 7.25.7(@babel/core@7.25.8)
      '@babel/plugin-bugfix-safari-class-field-initializer-scope': 7.25.7(@babel/core@7.25.8)
      '@babel/plugin-bugfix-safari-id-destructuring-collision-in-function-expression': 7.25.7(@babel/core@7.25.8)
      '@babel/plugin-bugfix-v8-spread-parameters-in-optional-chaining': 7.25.7(@babel/core@7.25.8)
      '@babel/plugin-bugfix-v8-static-class-fields-redefine-readonly': 7.25.7(@babel/core@7.25.8)
      '@babel/plugin-proposal-private-property-in-object': 7.21.0-placeholder-for-preset-env.2(@babel/core@7.25.8)
      '@babel/plugin-syntax-import-assertions': 7.25.7(@babel/core@7.25.8)
      '@babel/plugin-syntax-import-attributes': 7.25.7(@babel/core@7.25.8)
      '@babel/plugin-syntax-unicode-sets-regex': 7.18.6(@babel/core@7.25.8)
      '@babel/plugin-transform-arrow-functions': 7.25.7(@babel/core@7.25.8)
      '@babel/plugin-transform-async-generator-functions': 7.25.8(@babel/core@7.25.8)
      '@babel/plugin-transform-async-to-generator': 7.25.7(@babel/core@7.25.8)
      '@babel/plugin-transform-block-scoped-functions': 7.25.7(@babel/core@7.25.8)
      '@babel/plugin-transform-block-scoping': 7.25.7(@babel/core@7.25.8)
      '@babel/plugin-transform-class-properties': 7.25.7(@babel/core@7.25.8)
      '@babel/plugin-transform-class-static-block': 7.25.8(@babel/core@7.25.8)
      '@babel/plugin-transform-classes': 7.25.7(@babel/core@7.25.8)
      '@babel/plugin-transform-computed-properties': 7.25.7(@babel/core@7.25.8)
      '@babel/plugin-transform-destructuring': 7.25.7(@babel/core@7.25.8)
      '@babel/plugin-transform-dotall-regex': 7.25.7(@babel/core@7.25.8)
      '@babel/plugin-transform-duplicate-keys': 7.25.7(@babel/core@7.25.8)
      '@babel/plugin-transform-duplicate-named-capturing-groups-regex': 7.25.7(@babel/core@7.25.8)
      '@babel/plugin-transform-dynamic-import': 7.25.8(@babel/core@7.25.8)
      '@babel/plugin-transform-exponentiation-operator': 7.25.7(@babel/core@7.25.8)
      '@babel/plugin-transform-export-namespace-from': 7.25.8(@babel/core@7.25.8)
      '@babel/plugin-transform-for-of': 7.25.7(@babel/core@7.25.8)
      '@babel/plugin-transform-function-name': 7.25.7(@babel/core@7.25.8)
      '@babel/plugin-transform-json-strings': 7.25.8(@babel/core@7.25.8)
      '@babel/plugin-transform-literals': 7.25.7(@babel/core@7.25.8)
      '@babel/plugin-transform-logical-assignment-operators': 7.25.8(@babel/core@7.25.8)
      '@babel/plugin-transform-member-expression-literals': 7.25.7(@babel/core@7.25.8)
      '@babel/plugin-transform-modules-amd': 7.25.7(@babel/core@7.25.8)
      '@babel/plugin-transform-modules-commonjs': 7.25.7(@babel/core@7.25.8)
      '@babel/plugin-transform-modules-systemjs': 7.25.7(@babel/core@7.25.8)
      '@babel/plugin-transform-modules-umd': 7.25.7(@babel/core@7.25.8)
      '@babel/plugin-transform-named-capturing-groups-regex': 7.25.7(@babel/core@7.25.8)
      '@babel/plugin-transform-new-target': 7.25.7(@babel/core@7.25.8)
      '@babel/plugin-transform-nullish-coalescing-operator': 7.25.8(@babel/core@7.25.8)
      '@babel/plugin-transform-numeric-separator': 7.25.8(@babel/core@7.25.8)
      '@babel/plugin-transform-object-rest-spread': 7.25.8(@babel/core@7.25.8)
      '@babel/plugin-transform-object-super': 7.25.7(@babel/core@7.25.8)
      '@babel/plugin-transform-optional-catch-binding': 7.25.8(@babel/core@7.25.8)
      '@babel/plugin-transform-optional-chaining': 7.25.8(@babel/core@7.25.8)
      '@babel/plugin-transform-parameters': 7.25.7(@babel/core@7.25.8)
      '@babel/plugin-transform-private-methods': 7.25.7(@babel/core@7.25.8)
      '@babel/plugin-transform-private-property-in-object': 7.25.8(@babel/core@7.25.8)
      '@babel/plugin-transform-property-literals': 7.25.7(@babel/core@7.25.8)
      '@babel/plugin-transform-regenerator': 7.25.7(@babel/core@7.25.8)
      '@babel/plugin-transform-reserved-words': 7.25.7(@babel/core@7.25.8)
      '@babel/plugin-transform-shorthand-properties': 7.25.7(@babel/core@7.25.8)
      '@babel/plugin-transform-spread': 7.25.7(@babel/core@7.25.8)
      '@babel/plugin-transform-sticky-regex': 7.25.7(@babel/core@7.25.8)
      '@babel/plugin-transform-template-literals': 7.25.7(@babel/core@7.25.8)
      '@babel/plugin-transform-typeof-symbol': 7.25.7(@babel/core@7.25.8)
      '@babel/plugin-transform-unicode-escapes': 7.25.7(@babel/core@7.25.8)
      '@babel/plugin-transform-unicode-property-regex': 7.25.7(@babel/core@7.25.8)
      '@babel/plugin-transform-unicode-regex': 7.25.7(@babel/core@7.25.8)
      '@babel/plugin-transform-unicode-sets-regex': 7.25.7(@babel/core@7.25.8)
      '@babel/preset-modules': 0.1.6-no-external-plugins(@babel/core@7.25.8)
      babel-plugin-polyfill-corejs2: 0.4.11(@babel/core@7.25.8)
      babel-plugin-polyfill-corejs3: 0.10.6(@babel/core@7.25.8)
      babel-plugin-polyfill-regenerator: 0.6.2(@babel/core@7.25.8)
      core-js-compat: 3.38.1
      semver: 6.3.1
    transitivePeerDependencies:
      - supports-color

  '@babel/preset-modules@0.1.6-no-external-plugins(@babel/core@7.25.8)':
    dependencies:
      '@babel/core': 7.25.8
      '@babel/helper-plugin-utils': 7.25.7
      '@babel/types': 7.25.8
      esutils: 2.0.3

  '@babel/preset-typescript@7.25.7(@babel/core@7.25.8)':
    dependencies:
      '@babel/core': 7.25.8
      '@babel/helper-plugin-utils': 7.25.7
      '@babel/helper-validator-option': 7.25.7
      '@babel/plugin-syntax-jsx': 7.25.7(@babel/core@7.25.8)
      '@babel/plugin-transform-modules-commonjs': 7.25.7(@babel/core@7.25.8)
      '@babel/plugin-transform-typescript': 7.25.7(@babel/core@7.25.8)
    transitivePeerDependencies:
      - supports-color

  '@babel/runtime@7.25.7':
    dependencies:
      regenerator-runtime: 0.14.1

  '@babel/template@7.25.7':
    dependencies:
      '@babel/code-frame': 7.25.7
      '@babel/parser': 7.25.8
      '@babel/types': 7.25.8

  '@babel/traverse@7.25.7':
    dependencies:
      '@babel/code-frame': 7.25.7
      '@babel/generator': 7.25.7
      '@babel/parser': 7.25.8
      '@babel/template': 7.25.7
      '@babel/types': 7.25.8
      debug: 4.3.7
      globals: 11.12.0
    transitivePeerDependencies:
      - supports-color

  '@babel/types@7.25.8':
    dependencies:
      '@babel/helper-string-parser': 7.25.7
      '@babel/helper-validator-identifier': 7.25.7
      to-fast-properties: 2.0.0

  '@bcoe/v8-coverage@0.2.3': {}

  '@changesets/apply-release-plan@7.0.5':
    dependencies:
      '@changesets/config': 3.0.3
      '@changesets/get-version-range-type': 0.4.0
      '@changesets/git': 3.0.1
      '@changesets/should-skip-package': 0.1.1
      '@changesets/types': 6.0.0
      '@manypkg/get-packages': 1.1.3
      detect-indent: 6.1.0
      fs-extra: 7.0.1
      lodash.startcase: 4.4.0
      outdent: 0.5.0
      prettier: 2.8.8
      resolve-from: 5.0.0
      semver: 7.6.3

  '@changesets/assemble-release-plan@6.0.4':
    dependencies:
      '@changesets/errors': 0.2.0
      '@changesets/get-dependents-graph': 2.1.2
      '@changesets/should-skip-package': 0.1.1
      '@changesets/types': 6.0.0
      '@manypkg/get-packages': 1.1.3
      semver: 7.6.3

  '@changesets/changelog-git@0.2.0':
    dependencies:
      '@changesets/types': 6.0.0

  '@changesets/cli@2.27.9':
    dependencies:
      '@changesets/apply-release-plan': 7.0.5
      '@changesets/assemble-release-plan': 6.0.4
      '@changesets/changelog-git': 0.2.0
      '@changesets/config': 3.0.3
      '@changesets/errors': 0.2.0
      '@changesets/get-dependents-graph': 2.1.2
      '@changesets/get-release-plan': 4.0.4
      '@changesets/git': 3.0.1
      '@changesets/logger': 0.1.1
      '@changesets/pre': 2.0.1
      '@changesets/read': 0.6.1
      '@changesets/should-skip-package': 0.1.1
      '@changesets/types': 6.0.0
      '@changesets/write': 0.3.2
      '@manypkg/get-packages': 1.1.3
      ansi-colors: 4.1.3
      ci-info: 3.9.0
      enquirer: 2.4.1
      external-editor: 3.1.0
      fs-extra: 7.0.1
      mri: 1.2.0
      p-limit: 2.3.0
      package-manager-detector: 0.2.2
      picocolors: 1.1.0
      resolve-from: 5.0.0
      semver: 7.6.3
      spawndamnit: 2.0.0
      term-size: 2.2.1

  '@changesets/config@3.0.3':
    dependencies:
      '@changesets/errors': 0.2.0
      '@changesets/get-dependents-graph': 2.1.2
      '@changesets/logger': 0.1.1
      '@changesets/types': 6.0.0
      '@manypkg/get-packages': 1.1.3
      fs-extra: 7.0.1
      micromatch: 4.0.8

  '@changesets/errors@0.2.0':
    dependencies:
      extendable-error: 0.1.7

  '@changesets/get-dependents-graph@2.1.2':
    dependencies:
      '@changesets/types': 6.0.0
      '@manypkg/get-packages': 1.1.3
      picocolors: 1.1.0
      semver: 7.6.3

  '@changesets/get-release-plan@4.0.4':
    dependencies:
      '@changesets/assemble-release-plan': 6.0.4
      '@changesets/config': 3.0.3
      '@changesets/pre': 2.0.1
      '@changesets/read': 0.6.1
      '@changesets/types': 6.0.0
      '@manypkg/get-packages': 1.1.3

  '@changesets/get-version-range-type@0.4.0': {}

  '@changesets/git@3.0.1':
    dependencies:
      '@changesets/errors': 0.2.0
      '@manypkg/get-packages': 1.1.3
      is-subdir: 1.2.0
      micromatch: 4.0.8
      spawndamnit: 2.0.0

  '@changesets/logger@0.1.1':
    dependencies:
      picocolors: 1.1.0

  '@changesets/parse@0.4.0':
    dependencies:
      '@changesets/types': 6.0.0
      js-yaml: 3.14.1

  '@changesets/pre@2.0.1':
    dependencies:
      '@changesets/errors': 0.2.0
      '@changesets/types': 6.0.0
      '@manypkg/get-packages': 1.1.3
      fs-extra: 7.0.1

  '@changesets/read@0.6.1':
    dependencies:
      '@changesets/git': 3.0.1
      '@changesets/logger': 0.1.1
      '@changesets/parse': 0.4.0
      '@changesets/types': 6.0.0
      fs-extra: 7.0.1
      p-filter: 2.1.0
      picocolors: 1.1.0

  '@changesets/should-skip-package@0.1.1':
    dependencies:
      '@changesets/types': 6.0.0
      '@manypkg/get-packages': 1.1.3

  '@changesets/types@4.1.0': {}

  '@changesets/types@6.0.0': {}

  '@changesets/write@0.3.2':
    dependencies:
      '@changesets/types': 6.0.0
      fs-extra: 7.0.1
      human-id: 1.0.2
      prettier: 2.8.8

  '@esbuild/aix-ppc64@0.23.1':
    optional: true

  '@esbuild/android-arm64@0.23.1':
    optional: true

  '@esbuild/android-arm@0.23.1':
    optional: true

  '@esbuild/android-x64@0.23.1':
    optional: true

  '@esbuild/darwin-arm64@0.23.1':
    optional: true

  '@esbuild/darwin-x64@0.23.1':
    optional: true

  '@esbuild/freebsd-arm64@0.23.1':
    optional: true

  '@esbuild/freebsd-x64@0.23.1':
    optional: true

  '@esbuild/linux-arm64@0.23.1':
    optional: true

  '@esbuild/linux-arm@0.23.1':
    optional: true

  '@esbuild/linux-ia32@0.23.1':
    optional: true

  '@esbuild/linux-loong64@0.23.1':
    optional: true

  '@esbuild/linux-mips64el@0.23.1':
    optional: true

  '@esbuild/linux-ppc64@0.23.1':
    optional: true

  '@esbuild/linux-riscv64@0.23.1':
    optional: true

  '@esbuild/linux-s390x@0.23.1':
    optional: true

  '@esbuild/linux-x64@0.23.1':
    optional: true

  '@esbuild/netbsd-x64@0.23.1':
    optional: true

  '@esbuild/openbsd-arm64@0.23.1':
    optional: true

  '@esbuild/openbsd-x64@0.23.1':
    optional: true

  '@esbuild/sunos-x64@0.23.1':
    optional: true

  '@esbuild/win32-arm64@0.23.1':
    optional: true

  '@esbuild/win32-ia32@0.23.1':
    optional: true

  '@esbuild/win32-x64@0.23.1':
    optional: true

  '@fetchai/uagents@file:(typescript@5.6.2)':
    dependencies:
      '@jest/globals': 29.7.0
<<<<<<< HEAD
      '@types/node': 22.7.5
      zod: 3.23.8
      zod-openapi: 3.3.0(zod@3.23.8)
=======
      '@types/elliptic': 6.4.18
      '@types/node': 22.7.5
      bech32: 2.0.0
      elliptic: 6.6.0
      js-sha256: 0.11.0
      zod: 3.23.8
>>>>>>> 55d9c85d
      zod-to-ts: 1.2.0(typescript@5.6.2)(zod@3.23.8)
    transitivePeerDependencies:
      - supports-color
      - typescript

  '@isaacs/cliui@8.0.2':
    dependencies:
      string-width: 5.1.2
      string-width-cjs: string-width@4.2.3
      strip-ansi: 7.1.0
      strip-ansi-cjs: strip-ansi@6.0.1
      wrap-ansi: 8.1.0
      wrap-ansi-cjs: wrap-ansi@7.0.0

  '@istanbuljs/load-nyc-config@1.1.0':
    dependencies:
      camelcase: 5.3.1
      find-up: 4.1.0
      get-package-type: 0.1.0
      js-yaml: 3.14.1
      resolve-from: 5.0.0

  '@istanbuljs/schema@0.1.3': {}

  '@jest/console@29.7.0':
    dependencies:
      '@jest/types': 29.6.3
      '@types/node': 22.7.5
      chalk: 4.1.2
      jest-message-util: 29.7.0
      jest-util: 29.7.0
      slash: 3.0.0

  '@jest/core@29.7.0':
    dependencies:
      '@jest/console': 29.7.0
      '@jest/reporters': 29.7.0
      '@jest/test-result': 29.7.0
      '@jest/transform': 29.7.0
      '@jest/types': 29.6.3
      '@types/node': 22.7.5
      ansi-escapes: 4.3.2
      chalk: 4.1.2
      ci-info: 3.9.0
      exit: 0.1.2
      graceful-fs: 4.2.11
      jest-changed-files: 29.7.0
      jest-config: 29.7.0(@types/node@22.7.5)
      jest-haste-map: 29.7.0
      jest-message-util: 29.7.0
      jest-regex-util: 29.6.3
      jest-resolve: 29.7.0
      jest-resolve-dependencies: 29.7.0
      jest-runner: 29.7.0
      jest-runtime: 29.7.0
      jest-snapshot: 29.7.0
      jest-util: 29.7.0
      jest-validate: 29.7.0
      jest-watcher: 29.7.0
      micromatch: 4.0.8
      pretty-format: 29.7.0
      slash: 3.0.0
      strip-ansi: 6.0.1
    transitivePeerDependencies:
      - babel-plugin-macros
      - supports-color
      - ts-node

  '@jest/environment@29.7.0':
    dependencies:
      '@jest/fake-timers': 29.7.0
      '@jest/types': 29.6.3
      '@types/node': 22.7.5
      jest-mock: 29.7.0

  '@jest/expect-utils@29.7.0':
    dependencies:
      jest-get-type: 29.6.3

  '@jest/expect@29.7.0':
    dependencies:
      expect: 29.7.0
      jest-snapshot: 29.7.0
    transitivePeerDependencies:
      - supports-color

  '@jest/fake-timers@29.7.0':
    dependencies:
      '@jest/types': 29.6.3
      '@sinonjs/fake-timers': 10.3.0
      '@types/node': 22.7.5
      jest-message-util: 29.7.0
      jest-mock: 29.7.0
      jest-util: 29.7.0

  '@jest/globals@29.7.0':
    dependencies:
      '@jest/environment': 29.7.0
      '@jest/expect': 29.7.0
      '@jest/types': 29.6.3
      jest-mock: 29.7.0
    transitivePeerDependencies:
      - supports-color

  '@jest/reporters@29.7.0':
    dependencies:
      '@bcoe/v8-coverage': 0.2.3
      '@jest/console': 29.7.0
      '@jest/test-result': 29.7.0
      '@jest/transform': 29.7.0
      '@jest/types': 29.6.3
      '@jridgewell/trace-mapping': 0.3.25
      '@types/node': 22.7.5
      chalk: 4.1.2
      collect-v8-coverage: 1.0.2
      exit: 0.1.2
      glob: 7.2.3
      graceful-fs: 4.2.11
      istanbul-lib-coverage: 3.2.2
      istanbul-lib-instrument: 6.0.3
      istanbul-lib-report: 3.0.1
      istanbul-lib-source-maps: 4.0.1
      istanbul-reports: 3.1.7
      jest-message-util: 29.7.0
      jest-util: 29.7.0
      jest-worker: 29.7.0
      slash: 3.0.0
      string-length: 4.0.2
      strip-ansi: 6.0.1
      v8-to-istanbul: 9.3.0
    transitivePeerDependencies:
      - supports-color

  '@jest/schemas@29.6.3':
    dependencies:
      '@sinclair/typebox': 0.27.8

  '@jest/source-map@29.6.3':
    dependencies:
      '@jridgewell/trace-mapping': 0.3.25
      callsites: 3.1.0
      graceful-fs: 4.2.11

  '@jest/test-result@29.7.0':
    dependencies:
      '@jest/console': 29.7.0
      '@jest/types': 29.6.3
      '@types/istanbul-lib-coverage': 2.0.6
      collect-v8-coverage: 1.0.2

  '@jest/test-sequencer@29.7.0':
    dependencies:
      '@jest/test-result': 29.7.0
      graceful-fs: 4.2.11
      jest-haste-map: 29.7.0
      slash: 3.0.0

  '@jest/transform@29.7.0':
    dependencies:
      '@babel/core': 7.25.8
      '@jest/types': 29.6.3
      '@jridgewell/trace-mapping': 0.3.25
      babel-plugin-istanbul: 6.1.1
      chalk: 4.1.2
      convert-source-map: 2.0.0
      fast-json-stable-stringify: 2.1.0
      graceful-fs: 4.2.11
      jest-haste-map: 29.7.0
      jest-regex-util: 29.6.3
      jest-util: 29.7.0
      micromatch: 4.0.8
      pirates: 4.0.6
      slash: 3.0.0
      write-file-atomic: 4.0.2
    transitivePeerDependencies:
      - supports-color

  '@jest/types@29.6.3':
    dependencies:
      '@jest/schemas': 29.6.3
      '@types/istanbul-lib-coverage': 2.0.6
      '@types/istanbul-reports': 3.0.4
      '@types/node': 22.7.5
      '@types/yargs': 17.0.33
      chalk: 4.1.2

  '@jridgewell/gen-mapping@0.3.5':
    dependencies:
      '@jridgewell/set-array': 1.2.1
      '@jridgewell/sourcemap-codec': 1.5.0
      '@jridgewell/trace-mapping': 0.3.25

  '@jridgewell/resolve-uri@3.1.2': {}

  '@jridgewell/set-array@1.2.1': {}

  '@jridgewell/sourcemap-codec@1.5.0': {}

  '@jridgewell/trace-mapping@0.3.25':
    dependencies:
      '@jridgewell/resolve-uri': 3.1.2
      '@jridgewell/sourcemap-codec': 1.5.0

  '@manypkg/find-root@1.1.0':
    dependencies:
      '@babel/runtime': 7.25.7
      '@types/node': 12.20.55
      find-up: 4.1.0
      fs-extra: 8.1.0

  '@manypkg/get-packages@1.1.3':
    dependencies:
      '@babel/runtime': 7.25.7
      '@changesets/types': 4.1.0
      '@manypkg/find-root': 1.1.0
      fs-extra: 8.1.0
      globby: 11.1.0
      read-yaml-file: 1.1.0

  '@nodelib/fs.scandir@2.1.5':
    dependencies:
      '@nodelib/fs.stat': 2.0.5
      run-parallel: 1.2.0

  '@nodelib/fs.stat@2.0.5': {}

  '@nodelib/fs.walk@1.2.8':
    dependencies:
      '@nodelib/fs.scandir': 2.1.5
      fastq: 1.17.1

  '@pkgjs/parseargs@0.11.0':
    optional: true

  '@rollup/rollup-android-arm-eabi@4.24.0':
    optional: true

  '@rollup/rollup-android-arm64@4.24.0':
    optional: true

  '@rollup/rollup-darwin-arm64@4.24.0':
    optional: true

  '@rollup/rollup-darwin-x64@4.24.0':
    optional: true

  '@rollup/rollup-linux-arm-gnueabihf@4.24.0':
    optional: true

  '@rollup/rollup-linux-arm-musleabihf@4.24.0':
    optional: true

  '@rollup/rollup-linux-arm64-gnu@4.24.0':
    optional: true

  '@rollup/rollup-linux-arm64-musl@4.24.0':
    optional: true

  '@rollup/rollup-linux-powerpc64le-gnu@4.24.0':
    optional: true

  '@rollup/rollup-linux-riscv64-gnu@4.24.0':
    optional: true

  '@rollup/rollup-linux-s390x-gnu@4.24.0':
    optional: true

  '@rollup/rollup-linux-x64-gnu@4.24.0':
    optional: true

  '@rollup/rollup-linux-x64-musl@4.24.0':
    optional: true

  '@rollup/rollup-win32-arm64-msvc@4.24.0':
    optional: true

  '@rollup/rollup-win32-ia32-msvc@4.24.0':
    optional: true

  '@rollup/rollup-win32-x64-msvc@4.24.0':
    optional: true

  '@sinclair/typebox@0.27.8': {}

  '@sinonjs/commons@3.0.1':
    dependencies:
      type-detect: 4.0.8

  '@sinonjs/fake-timers@10.3.0':
    dependencies:
      '@sinonjs/commons': 3.0.1

  '@types/babel__core@7.20.5':
    dependencies:
      '@babel/parser': 7.25.8
      '@babel/types': 7.25.8
      '@types/babel__generator': 7.6.8
      '@types/babel__template': 7.4.4
      '@types/babel__traverse': 7.20.6

  '@types/babel__generator@7.6.8':
    dependencies:
      '@babel/types': 7.25.8

  '@types/babel__template@7.4.4':
    dependencies:
      '@babel/parser': 7.25.8
      '@babel/types': 7.25.8

  '@types/babel__traverse@7.20.6':
    dependencies:
      '@babel/types': 7.25.8

  '@types/bn.js@5.1.6':
    dependencies:
      '@types/node': 22.7.5

  '@types/elliptic@6.4.18':
    dependencies:
      '@types/bn.js': 5.1.6

  '@types/estree@1.0.6': {}

  '@types/graceful-fs@4.1.9':
    dependencies:
      '@types/node': 22.7.5

  '@types/istanbul-lib-coverage@2.0.6': {}

  '@types/istanbul-lib-report@3.0.3':
    dependencies:
      '@types/istanbul-lib-coverage': 2.0.6

  '@types/istanbul-reports@3.0.4':
    dependencies:
      '@types/istanbul-lib-report': 3.0.3

  '@types/node@12.20.55': {}

  '@types/node@22.7.5':
    dependencies:
      undici-types: 6.19.8

  '@types/stack-utils@2.0.3': {}

  '@types/yargs-parser@21.0.3': {}

  '@types/yargs@17.0.33':
    dependencies:
      '@types/yargs-parser': 21.0.3

  ansi-colors@4.1.3: {}

  ansi-escapes@4.3.2:
    dependencies:
      type-fest: 0.21.3

  ansi-regex@5.0.1: {}

  ansi-regex@6.1.0: {}

  ansi-styles@3.2.1:
    dependencies:
      color-convert: 1.9.3

  ansi-styles@4.3.0:
    dependencies:
      color-convert: 2.0.1

  ansi-styles@5.2.0: {}

  ansi-styles@6.2.1: {}

  any-promise@1.3.0: {}

  anymatch@3.1.3:
    dependencies:
      normalize-path: 3.0.0
      picomatch: 2.3.1

  argparse@1.0.10:
    dependencies:
      sprintf-js: 1.0.3

  array-union@2.1.0: {}

  babel-jest@29.7.0(@babel/core@7.25.8):
    dependencies:
      '@babel/core': 7.25.8
      '@jest/transform': 29.7.0
      '@types/babel__core': 7.20.5
      babel-plugin-istanbul: 6.1.1
      babel-preset-jest: 29.6.3(@babel/core@7.25.8)
      chalk: 4.1.2
      graceful-fs: 4.2.11
      slash: 3.0.0
    transitivePeerDependencies:
      - supports-color

  babel-plugin-istanbul@6.1.1:
    dependencies:
      '@babel/helper-plugin-utils': 7.25.7
      '@istanbuljs/load-nyc-config': 1.1.0
      '@istanbuljs/schema': 0.1.3
      istanbul-lib-instrument: 5.2.1
      test-exclude: 6.0.0
    transitivePeerDependencies:
      - supports-color

  babel-plugin-jest-hoist@29.6.3:
    dependencies:
      '@babel/template': 7.25.7
      '@babel/types': 7.25.8
      '@types/babel__core': 7.20.5
      '@types/babel__traverse': 7.20.6

  babel-plugin-polyfill-corejs2@0.4.11(@babel/core@7.25.8):
    dependencies:
      '@babel/compat-data': 7.25.8
      '@babel/core': 7.25.8
      '@babel/helper-define-polyfill-provider': 0.6.2(@babel/core@7.25.8)
      semver: 6.3.1
    transitivePeerDependencies:
      - supports-color

  babel-plugin-polyfill-corejs3@0.10.6(@babel/core@7.25.8):
    dependencies:
      '@babel/core': 7.25.8
      '@babel/helper-define-polyfill-provider': 0.6.2(@babel/core@7.25.8)
      core-js-compat: 3.38.1
    transitivePeerDependencies:
      - supports-color

  babel-plugin-polyfill-regenerator@0.6.2(@babel/core@7.25.8):
    dependencies:
      '@babel/core': 7.25.8
      '@babel/helper-define-polyfill-provider': 0.6.2(@babel/core@7.25.8)
    transitivePeerDependencies:
      - supports-color

  babel-preset-current-node-syntax@1.1.0(@babel/core@7.25.8):
    dependencies:
      '@babel/core': 7.25.8
      '@babel/plugin-syntax-async-generators': 7.8.4(@babel/core@7.25.8)
      '@babel/plugin-syntax-bigint': 7.8.3(@babel/core@7.25.8)
      '@babel/plugin-syntax-class-properties': 7.12.13(@babel/core@7.25.8)
      '@babel/plugin-syntax-class-static-block': 7.14.5(@babel/core@7.25.8)
      '@babel/plugin-syntax-import-attributes': 7.25.7(@babel/core@7.25.8)
      '@babel/plugin-syntax-import-meta': 7.10.4(@babel/core@7.25.8)
      '@babel/plugin-syntax-json-strings': 7.8.3(@babel/core@7.25.8)
      '@babel/plugin-syntax-logical-assignment-operators': 7.10.4(@babel/core@7.25.8)
      '@babel/plugin-syntax-nullish-coalescing-operator': 7.8.3(@babel/core@7.25.8)
      '@babel/plugin-syntax-numeric-separator': 7.10.4(@babel/core@7.25.8)
      '@babel/plugin-syntax-object-rest-spread': 7.8.3(@babel/core@7.25.8)
      '@babel/plugin-syntax-optional-catch-binding': 7.8.3(@babel/core@7.25.8)
      '@babel/plugin-syntax-optional-chaining': 7.8.3(@babel/core@7.25.8)
      '@babel/plugin-syntax-private-property-in-object': 7.14.5(@babel/core@7.25.8)
      '@babel/plugin-syntax-top-level-await': 7.14.5(@babel/core@7.25.8)

  babel-preset-jest@29.6.3(@babel/core@7.25.8):
    dependencies:
      '@babel/core': 7.25.8
      babel-plugin-jest-hoist: 29.6.3
      babel-preset-current-node-syntax: 1.1.0(@babel/core@7.25.8)

  balanced-match@1.0.2: {}

  bech32@2.0.0: {}

  better-path-resolve@1.0.0:
    dependencies:
      is-windows: 1.0.2

  binary-extensions@2.3.0: {}

  bn.js@4.12.0: {}

  brace-expansion@1.1.11:
    dependencies:
      balanced-match: 1.0.2
      concat-map: 0.0.1

  brace-expansion@2.0.1:
    dependencies:
      balanced-match: 1.0.2

  braces@3.0.3:
    dependencies:
      fill-range: 7.1.1

  brorand@1.1.0: {}

  browserslist@4.24.0:
    dependencies:
      caniuse-lite: 1.0.30001668
      electron-to-chromium: 1.5.35
      node-releases: 2.0.18
      update-browserslist-db: 1.1.1(browserslist@4.24.0)

  bser@2.1.1:
    dependencies:
      node-int64: 0.4.0

  buffer-from@1.1.2: {}

  bundle-require@5.0.0(esbuild@0.23.1):
    dependencies:
      esbuild: 0.23.1
      load-tsconfig: 0.2.5

  cac@6.7.14: {}

  callsites@3.1.0: {}

  camelcase@5.3.1: {}

  camelcase@6.3.0: {}

  caniuse-lite@1.0.30001668: {}

  chalk@2.4.2:
    dependencies:
      ansi-styles: 3.2.1
      escape-string-regexp: 1.0.5
      supports-color: 5.5.0

  chalk@4.1.2:
    dependencies:
      ansi-styles: 4.3.0
      supports-color: 7.2.0

  char-regex@1.0.2: {}

  chardet@0.7.0: {}

  chokidar@3.6.0:
    dependencies:
      anymatch: 3.1.3
      braces: 3.0.3
      glob-parent: 5.1.2
      is-binary-path: 2.1.0
      is-glob: 4.0.3
      normalize-path: 3.0.0
      readdirp: 3.6.0
    optionalDependencies:
      fsevents: 2.3.3

  ci-info@3.9.0: {}

  cjs-module-lexer@1.4.1: {}

  cliui@8.0.1:
    dependencies:
      string-width: 4.2.3
      strip-ansi: 6.0.1
      wrap-ansi: 7.0.0

  co@4.6.0: {}

  collect-v8-coverage@1.0.2: {}

  color-convert@1.9.3:
    dependencies:
      color-name: 1.1.3

  color-convert@2.0.1:
    dependencies:
      color-name: 1.1.4

  color-name@1.1.3: {}

  color-name@1.1.4: {}

  commander@4.1.1: {}

  concat-map@0.0.1: {}

  consola@3.2.3: {}

  convert-source-map@2.0.0: {}

  core-js-compat@3.38.1:
    dependencies:
      browserslist: 4.24.0

  create-jest@29.7.0(@types/node@22.7.5):
    dependencies:
      '@jest/types': 29.6.3
      chalk: 4.1.2
      exit: 0.1.2
      graceful-fs: 4.2.11
      jest-config: 29.7.0(@types/node@22.7.5)
      jest-util: 29.7.0
      prompts: 2.4.2
    transitivePeerDependencies:
      - '@types/node'
      - babel-plugin-macros
      - supports-color
      - ts-node

  cross-spawn@5.1.0:
    dependencies:
      lru-cache: 4.1.5
      shebang-command: 1.2.0
      which: 1.3.1

  cross-spawn@7.0.3:
    dependencies:
      path-key: 3.1.1
      shebang-command: 2.0.0
      which: 2.0.2

  debug@4.3.7:
    dependencies:
      ms: 2.1.3

  dedent@1.5.3: {}

  deepmerge@4.3.1: {}

  detect-indent@6.1.0: {}

  detect-newline@3.1.0: {}

  diff-sequences@29.6.3: {}

  dir-glob@3.0.1:
    dependencies:
      path-type: 4.0.0

  eastasianwidth@0.2.0: {}

  electron-to-chromium@1.5.35: {}

  elliptic@6.6.0:
    dependencies:
      bn.js: 4.12.0
      brorand: 1.1.0
      hash.js: 1.1.7
      hmac-drbg: 1.0.1
      inherits: 2.0.4
      minimalistic-assert: 1.0.1
      minimalistic-crypto-utils: 1.0.1

  emittery@0.13.1: {}

  emoji-regex@8.0.0: {}

  emoji-regex@9.2.2: {}

  enquirer@2.4.1:
    dependencies:
      ansi-colors: 4.1.3
      strip-ansi: 6.0.1

  error-ex@1.3.2:
    dependencies:
      is-arrayish: 0.2.1

  esbuild@0.23.1:
    optionalDependencies:
      '@esbuild/aix-ppc64': 0.23.1
      '@esbuild/android-arm': 0.23.1
      '@esbuild/android-arm64': 0.23.1
      '@esbuild/android-x64': 0.23.1
      '@esbuild/darwin-arm64': 0.23.1
      '@esbuild/darwin-x64': 0.23.1
      '@esbuild/freebsd-arm64': 0.23.1
      '@esbuild/freebsd-x64': 0.23.1
      '@esbuild/linux-arm': 0.23.1
      '@esbuild/linux-arm64': 0.23.1
      '@esbuild/linux-ia32': 0.23.1
      '@esbuild/linux-loong64': 0.23.1
      '@esbuild/linux-mips64el': 0.23.1
      '@esbuild/linux-ppc64': 0.23.1
      '@esbuild/linux-riscv64': 0.23.1
      '@esbuild/linux-s390x': 0.23.1
      '@esbuild/linux-x64': 0.23.1
      '@esbuild/netbsd-x64': 0.23.1
      '@esbuild/openbsd-arm64': 0.23.1
      '@esbuild/openbsd-x64': 0.23.1
      '@esbuild/sunos-x64': 0.23.1
      '@esbuild/win32-arm64': 0.23.1
      '@esbuild/win32-ia32': 0.23.1
      '@esbuild/win32-x64': 0.23.1

  escalade@3.2.0: {}

  escape-string-regexp@1.0.5: {}

  escape-string-regexp@2.0.0: {}

  esprima@4.0.1: {}

  esutils@2.0.3: {}

  execa@5.1.1:
    dependencies:
      cross-spawn: 7.0.3
      get-stream: 6.0.1
      human-signals: 2.1.0
      is-stream: 2.0.1
      merge-stream: 2.0.0
      npm-run-path: 4.0.1
      onetime: 5.1.2
      signal-exit: 3.0.7
      strip-final-newline: 2.0.0

  exit@0.1.2: {}

  expect@29.7.0:
    dependencies:
      '@jest/expect-utils': 29.7.0
      jest-get-type: 29.6.3
      jest-matcher-utils: 29.7.0
      jest-message-util: 29.7.0
      jest-util: 29.7.0

  extendable-error@0.1.7: {}

  external-editor@3.1.0:
    dependencies:
      chardet: 0.7.0
      iconv-lite: 0.4.24
      tmp: 0.0.33

  fast-glob@3.3.2:
    dependencies:
      '@nodelib/fs.stat': 2.0.5
      '@nodelib/fs.walk': 1.2.8
      glob-parent: 5.1.2
      merge2: 1.4.1
      micromatch: 4.0.8

  fast-json-stable-stringify@2.1.0: {}

  fastq@1.17.1:
    dependencies:
      reusify: 1.0.4

  fb-watchman@2.0.2:
    dependencies:
      bser: 2.1.1

  fdir@6.4.0(picomatch@4.0.2):
    optionalDependencies:
      picomatch: 4.0.2

  fill-range@7.1.1:
    dependencies:
      to-regex-range: 5.0.1

  find-up@4.1.0:
    dependencies:
      locate-path: 5.0.0
      path-exists: 4.0.0

  foreground-child@3.3.0:
    dependencies:
      cross-spawn: 7.0.3
      signal-exit: 4.1.0

  fs-extra@7.0.1:
    dependencies:
      graceful-fs: 4.2.11
      jsonfile: 4.0.0
      universalify: 0.1.2

  fs-extra@8.1.0:
    dependencies:
      graceful-fs: 4.2.11
      jsonfile: 4.0.0
      universalify: 0.1.2

  fs.realpath@1.0.0: {}

  fsevents@2.3.3:
    optional: true

  function-bind@1.1.2: {}

  gensync@1.0.0-beta.2: {}

  get-caller-file@2.0.5: {}

  get-package-type@0.1.0: {}

  get-stream@6.0.1: {}

  glob-parent@5.1.2:
    dependencies:
      is-glob: 4.0.3

  glob@10.4.5:
    dependencies:
      foreground-child: 3.3.0
      jackspeak: 3.4.3
      minimatch: 9.0.5
      minipass: 7.1.2
      package-json-from-dist: 1.0.1
      path-scurry: 1.11.1

  glob@7.2.3:
    dependencies:
      fs.realpath: 1.0.0
      inflight: 1.0.6
      inherits: 2.0.4
      minimatch: 3.1.2
      once: 1.4.0
      path-is-absolute: 1.0.1

  globals@11.12.0: {}

  globby@11.1.0:
    dependencies:
      array-union: 2.1.0
      dir-glob: 3.0.1
      fast-glob: 3.3.2
      ignore: 5.3.2
      merge2: 1.4.1
      slash: 3.0.0

  graceful-fs@4.2.11: {}

  has-flag@3.0.0: {}

  has-flag@4.0.0: {}

  hash.js@1.1.7:
    dependencies:
      inherits: 2.0.4
      minimalistic-assert: 1.0.1

  hasown@2.0.2:
    dependencies:
      function-bind: 1.1.2

  hmac-drbg@1.0.1:
    dependencies:
      hash.js: 1.1.7
      minimalistic-assert: 1.0.1
      minimalistic-crypto-utils: 1.0.1

  html-escaper@2.0.2: {}

  human-id@1.0.2: {}

  human-signals@2.1.0: {}

  iconv-lite@0.4.24:
    dependencies:
      safer-buffer: 2.1.2

  ignore@5.3.2: {}

  import-local@3.2.0:
    dependencies:
      pkg-dir: 4.2.0
      resolve-cwd: 3.0.0

  imurmurhash@0.1.4: {}

  inflight@1.0.6:
    dependencies:
      once: 1.4.0
      wrappy: 1.0.2

  inherits@2.0.4: {}

  is-arrayish@0.2.1: {}

  is-binary-path@2.1.0:
    dependencies:
      binary-extensions: 2.3.0

  is-core-module@2.15.1:
    dependencies:
      hasown: 2.0.2

  is-extglob@2.1.1: {}

  is-fullwidth-code-point@3.0.0: {}

  is-generator-fn@2.1.0: {}

  is-glob@4.0.3:
    dependencies:
      is-extglob: 2.1.1

  is-number@7.0.0: {}

  is-stream@2.0.1: {}

  is-subdir@1.2.0:
    dependencies:
      better-path-resolve: 1.0.0

  is-windows@1.0.2: {}

  isexe@2.0.0: {}

  istanbul-lib-coverage@3.2.2: {}

  istanbul-lib-instrument@5.2.1:
    dependencies:
      '@babel/core': 7.25.8
      '@babel/parser': 7.25.8
      '@istanbuljs/schema': 0.1.3
      istanbul-lib-coverage: 3.2.2
      semver: 6.3.1
    transitivePeerDependencies:
      - supports-color

  istanbul-lib-instrument@6.0.3:
    dependencies:
      '@babel/core': 7.25.8
      '@babel/parser': 7.25.8
      '@istanbuljs/schema': 0.1.3
      istanbul-lib-coverage: 3.2.2
      semver: 7.6.3
    transitivePeerDependencies:
      - supports-color

  istanbul-lib-report@3.0.1:
    dependencies:
      istanbul-lib-coverage: 3.2.2
      make-dir: 4.0.0
      supports-color: 7.2.0

  istanbul-lib-source-maps@4.0.1:
    dependencies:
      debug: 4.3.7
      istanbul-lib-coverage: 3.2.2
      source-map: 0.6.1
    transitivePeerDependencies:
      - supports-color

  istanbul-reports@3.1.7:
    dependencies:
      html-escaper: 2.0.2
      istanbul-lib-report: 3.0.1

  jackspeak@3.4.3:
    dependencies:
      '@isaacs/cliui': 8.0.2
    optionalDependencies:
      '@pkgjs/parseargs': 0.11.0

  jest-changed-files@29.7.0:
    dependencies:
      execa: 5.1.1
      jest-util: 29.7.0
      p-limit: 3.1.0

  jest-circus@29.7.0:
    dependencies:
      '@jest/environment': 29.7.0
      '@jest/expect': 29.7.0
      '@jest/test-result': 29.7.0
      '@jest/types': 29.6.3
      '@types/node': 22.7.5
      chalk: 4.1.2
      co: 4.6.0
      dedent: 1.5.3
      is-generator-fn: 2.1.0
      jest-each: 29.7.0
      jest-matcher-utils: 29.7.0
      jest-message-util: 29.7.0
      jest-runtime: 29.7.0
      jest-snapshot: 29.7.0
      jest-util: 29.7.0
      p-limit: 3.1.0
      pretty-format: 29.7.0
      pure-rand: 6.1.0
      slash: 3.0.0
      stack-utils: 2.0.6
    transitivePeerDependencies:
      - babel-plugin-macros
      - supports-color

  jest-cli@29.7.0(@types/node@22.7.5):
    dependencies:
      '@jest/core': 29.7.0
      '@jest/test-result': 29.7.0
      '@jest/types': 29.6.3
      chalk: 4.1.2
      create-jest: 29.7.0(@types/node@22.7.5)
      exit: 0.1.2
      import-local: 3.2.0
      jest-config: 29.7.0(@types/node@22.7.5)
      jest-util: 29.7.0
      jest-validate: 29.7.0
      yargs: 17.7.2
    transitivePeerDependencies:
      - '@types/node'
      - babel-plugin-macros
      - supports-color
      - ts-node

  jest-config@29.7.0(@types/node@22.7.5):
    dependencies:
      '@babel/core': 7.25.8
      '@jest/test-sequencer': 29.7.0
      '@jest/types': 29.6.3
      babel-jest: 29.7.0(@babel/core@7.25.8)
      chalk: 4.1.2
      ci-info: 3.9.0
      deepmerge: 4.3.1
      glob: 7.2.3
      graceful-fs: 4.2.11
      jest-circus: 29.7.0
      jest-environment-node: 29.7.0
      jest-get-type: 29.6.3
      jest-regex-util: 29.6.3
      jest-resolve: 29.7.0
      jest-runner: 29.7.0
      jest-util: 29.7.0
      jest-validate: 29.7.0
      micromatch: 4.0.8
      parse-json: 5.2.0
      pretty-format: 29.7.0
      slash: 3.0.0
      strip-json-comments: 3.1.1
    optionalDependencies:
      '@types/node': 22.7.5
    transitivePeerDependencies:
      - babel-plugin-macros
      - supports-color

  jest-diff@29.7.0:
    dependencies:
      chalk: 4.1.2
      diff-sequences: 29.6.3
      jest-get-type: 29.6.3
      pretty-format: 29.7.0

  jest-docblock@29.7.0:
    dependencies:
      detect-newline: 3.1.0

  jest-each@29.7.0:
    dependencies:
      '@jest/types': 29.6.3
      chalk: 4.1.2
      jest-get-type: 29.6.3
      jest-util: 29.7.0
      pretty-format: 29.7.0

  jest-environment-node@29.7.0:
    dependencies:
      '@jest/environment': 29.7.0
      '@jest/fake-timers': 29.7.0
      '@jest/types': 29.6.3
      '@types/node': 22.7.5
      jest-mock: 29.7.0
      jest-util: 29.7.0

  jest-get-type@29.6.3: {}

  jest-haste-map@29.7.0:
    dependencies:
      '@jest/types': 29.6.3
      '@types/graceful-fs': 4.1.9
      '@types/node': 22.7.5
      anymatch: 3.1.3
      fb-watchman: 2.0.2
      graceful-fs: 4.2.11
      jest-regex-util: 29.6.3
      jest-util: 29.7.0
      jest-worker: 29.7.0
      micromatch: 4.0.8
      walker: 1.0.8
    optionalDependencies:
      fsevents: 2.3.3

  jest-leak-detector@29.7.0:
    dependencies:
      jest-get-type: 29.6.3
      pretty-format: 29.7.0

  jest-matcher-utils@29.7.0:
    dependencies:
      chalk: 4.1.2
      jest-diff: 29.7.0
      jest-get-type: 29.6.3
      pretty-format: 29.7.0

  jest-message-util@29.7.0:
    dependencies:
      '@babel/code-frame': 7.25.7
      '@jest/types': 29.6.3
      '@types/stack-utils': 2.0.3
      chalk: 4.1.2
      graceful-fs: 4.2.11
      micromatch: 4.0.8
      pretty-format: 29.7.0
      slash: 3.0.0
      stack-utils: 2.0.6

  jest-mock@29.7.0:
    dependencies:
      '@jest/types': 29.6.3
      '@types/node': 22.7.5
      jest-util: 29.7.0

  jest-pnp-resolver@1.2.3(jest-resolve@29.7.0):
    optionalDependencies:
      jest-resolve: 29.7.0

  jest-regex-util@29.6.3: {}

  jest-resolve-dependencies@29.7.0:
    dependencies:
      jest-regex-util: 29.6.3
      jest-snapshot: 29.7.0
    transitivePeerDependencies:
      - supports-color

  jest-resolve@29.7.0:
    dependencies:
      chalk: 4.1.2
      graceful-fs: 4.2.11
      jest-haste-map: 29.7.0
      jest-pnp-resolver: 1.2.3(jest-resolve@29.7.0)
      jest-util: 29.7.0
      jest-validate: 29.7.0
      resolve: 1.22.8
      resolve.exports: 2.0.2
      slash: 3.0.0

  jest-runner@29.7.0:
    dependencies:
      '@jest/console': 29.7.0
      '@jest/environment': 29.7.0
      '@jest/test-result': 29.7.0
      '@jest/transform': 29.7.0
      '@jest/types': 29.6.3
      '@types/node': 22.7.5
      chalk: 4.1.2
      emittery: 0.13.1
      graceful-fs: 4.2.11
      jest-docblock: 29.7.0
      jest-environment-node: 29.7.0
      jest-haste-map: 29.7.0
      jest-leak-detector: 29.7.0
      jest-message-util: 29.7.0
      jest-resolve: 29.7.0
      jest-runtime: 29.7.0
      jest-util: 29.7.0
      jest-watcher: 29.7.0
      jest-worker: 29.7.0
      p-limit: 3.1.0
      source-map-support: 0.5.13
    transitivePeerDependencies:
      - supports-color

  jest-runtime@29.7.0:
    dependencies:
      '@jest/environment': 29.7.0
      '@jest/fake-timers': 29.7.0
      '@jest/globals': 29.7.0
      '@jest/source-map': 29.6.3
      '@jest/test-result': 29.7.0
      '@jest/transform': 29.7.0
      '@jest/types': 29.6.3
      '@types/node': 22.7.5
      chalk: 4.1.2
      cjs-module-lexer: 1.4.1
      collect-v8-coverage: 1.0.2
      glob: 7.2.3
      graceful-fs: 4.2.11
      jest-haste-map: 29.7.0
      jest-message-util: 29.7.0
      jest-mock: 29.7.0
      jest-regex-util: 29.6.3
      jest-resolve: 29.7.0
      jest-snapshot: 29.7.0
      jest-util: 29.7.0
      slash: 3.0.0
      strip-bom: 4.0.0
    transitivePeerDependencies:
      - supports-color

  jest-snapshot@29.7.0:
    dependencies:
      '@babel/core': 7.25.8
      '@babel/generator': 7.25.7
      '@babel/plugin-syntax-jsx': 7.25.7(@babel/core@7.25.8)
      '@babel/plugin-syntax-typescript': 7.25.7(@babel/core@7.25.8)
      '@babel/types': 7.25.8
      '@jest/expect-utils': 29.7.0
      '@jest/transform': 29.7.0
      '@jest/types': 29.6.3
      babel-preset-current-node-syntax: 1.1.0(@babel/core@7.25.8)
      chalk: 4.1.2
      expect: 29.7.0
      graceful-fs: 4.2.11
      jest-diff: 29.7.0
      jest-get-type: 29.6.3
      jest-matcher-utils: 29.7.0
      jest-message-util: 29.7.0
      jest-util: 29.7.0
      natural-compare: 1.4.0
      pretty-format: 29.7.0
      semver: 7.6.3
    transitivePeerDependencies:
      - supports-color

  jest-util@29.7.0:
    dependencies:
      '@jest/types': 29.6.3
      '@types/node': 22.7.5
      chalk: 4.1.2
      ci-info: 3.9.0
      graceful-fs: 4.2.11
      picomatch: 2.3.1

  jest-validate@29.7.0:
    dependencies:
      '@jest/types': 29.6.3
      camelcase: 6.3.0
      chalk: 4.1.2
      jest-get-type: 29.6.3
      leven: 3.1.0
      pretty-format: 29.7.0

  jest-watcher@29.7.0:
    dependencies:
      '@jest/test-result': 29.7.0
      '@jest/types': 29.6.3
      '@types/node': 22.7.5
      ansi-escapes: 4.3.2
      chalk: 4.1.2
      emittery: 0.13.1
      jest-util: 29.7.0
      string-length: 4.0.2

  jest-worker@29.7.0:
    dependencies:
      '@types/node': 22.7.5
      jest-util: 29.7.0
      merge-stream: 2.0.0
      supports-color: 8.1.1

  jest@29.7.0(@types/node@22.7.5):
    dependencies:
      '@jest/core': 29.7.0
      '@jest/types': 29.6.3
      import-local: 3.2.0
      jest-cli: 29.7.0(@types/node@22.7.5)
    transitivePeerDependencies:
      - '@types/node'
      - babel-plugin-macros
      - supports-color
      - ts-node

  joycon@3.1.1: {}

  js-sha256@0.11.0: {}

  js-tokens@4.0.0: {}

  js-yaml@3.14.1:
    dependencies:
      argparse: 1.0.10
      esprima: 4.0.1

  jsesc@3.0.2: {}

  json-parse-even-better-errors@2.3.1: {}

  json5@2.2.3: {}

  jsonfile@4.0.0:
    optionalDependencies:
      graceful-fs: 4.2.11

  kleur@3.0.3: {}

  leven@3.1.0: {}

  lilconfig@3.1.2: {}

  lines-and-columns@1.2.4: {}

  load-tsconfig@0.2.5: {}

  locate-path@5.0.0:
    dependencies:
      p-locate: 4.1.0

  lodash.debounce@4.0.8: {}

  lodash.sortby@4.7.0: {}

  lodash.startcase@4.4.0: {}

  lru-cache@10.4.3: {}

  lru-cache@4.1.5:
    dependencies:
      pseudomap: 1.0.2
      yallist: 2.1.2

  lru-cache@5.1.1:
    dependencies:
      yallist: 3.1.1

  make-dir@4.0.0:
    dependencies:
      semver: 7.6.3

  makeerror@1.0.12:
    dependencies:
      tmpl: 1.0.5

  merge-stream@2.0.0: {}

  merge2@1.4.1: {}

  micromatch@4.0.8:
    dependencies:
      braces: 3.0.3
      picomatch: 2.3.1

  mimic-fn@2.1.0: {}

  minimalistic-assert@1.0.1: {}

  minimalistic-crypto-utils@1.0.1: {}

  minimatch@3.1.2:
    dependencies:
      brace-expansion: 1.1.11

  minimatch@9.0.5:
    dependencies:
      brace-expansion: 2.0.1

  minipass@7.1.2: {}

  mri@1.2.0: {}

  ms@2.1.3: {}

  mz@2.7.0:
    dependencies:
      any-promise: 1.3.0
      object-assign: 4.1.1
      thenify-all: 1.6.0

  natural-compare@1.4.0: {}

  node-int64@0.4.0: {}

  node-releases@2.0.18: {}

  normalize-path@3.0.0: {}

  npm-run-path@4.0.1:
    dependencies:
      path-key: 3.1.1

  object-assign@4.1.1: {}

  once@1.4.0:
    dependencies:
      wrappy: 1.0.2

  onetime@5.1.2:
    dependencies:
      mimic-fn: 2.1.0

  os-tmpdir@1.0.2: {}

  outdent@0.5.0: {}

  p-filter@2.1.0:
    dependencies:
      p-map: 2.1.0

  p-limit@2.3.0:
    dependencies:
      p-try: 2.2.0

  p-limit@3.1.0:
    dependencies:
      yocto-queue: 0.1.0

  p-locate@4.1.0:
    dependencies:
      p-limit: 2.3.0

  p-map@2.1.0: {}

  p-try@2.2.0: {}

  package-json-from-dist@1.0.1: {}

  package-manager-detector@0.2.2: {}

  parse-json@5.2.0:
    dependencies:
      '@babel/code-frame': 7.25.7
      error-ex: 1.3.2
      json-parse-even-better-errors: 2.3.1
      lines-and-columns: 1.2.4

  path-exists@4.0.0: {}

  path-is-absolute@1.0.1: {}

  path-key@3.1.1: {}

  path-parse@1.0.7: {}

  path-scurry@1.11.1:
    dependencies:
      lru-cache: 10.4.3
      minipass: 7.1.2

  path-type@4.0.0: {}

  picocolors@1.1.0: {}

  picomatch@2.3.1: {}

  picomatch@4.0.2: {}

  pify@4.0.1: {}

  pirates@4.0.6: {}

  pkg-dir@4.2.0:
    dependencies:
      find-up: 4.1.0

  postcss-load-config@6.0.1(yaml@2.6.0):
    dependencies:
      lilconfig: 3.1.2
    optionalDependencies:
      yaml: 2.6.0

  prettier@2.8.8: {}

  pretty-format@29.7.0:
    dependencies:
      '@jest/schemas': 29.6.3
      ansi-styles: 5.2.0
      react-is: 18.3.1

  prompts@2.4.2:
    dependencies:
      kleur: 3.0.3
      sisteransi: 1.0.5

  pseudomap@1.0.2: {}

  punycode@2.3.1: {}

  pure-rand@6.1.0: {}

  queue-microtask@1.2.3: {}

  react-is@18.3.1: {}

  read-yaml-file@1.1.0:
    dependencies:
      graceful-fs: 4.2.11
      js-yaml: 3.14.1
      pify: 4.0.1
      strip-bom: 3.0.0

  readdirp@3.6.0:
    dependencies:
      picomatch: 2.3.1

  regenerate-unicode-properties@10.2.0:
    dependencies:
      regenerate: 1.4.2

  regenerate@1.4.2: {}

  regenerator-runtime@0.14.1: {}

  regenerator-transform@0.15.2:
    dependencies:
      '@babel/runtime': 7.25.7

  regexpu-core@6.1.1:
    dependencies:
      regenerate: 1.4.2
      regenerate-unicode-properties: 10.2.0
      regjsgen: 0.8.0
      regjsparser: 0.11.1
      unicode-match-property-ecmascript: 2.0.0
      unicode-match-property-value-ecmascript: 2.2.0

  regjsgen@0.8.0: {}

  regjsparser@0.11.1:
    dependencies:
      jsesc: 3.0.2

  require-directory@2.1.1: {}

  resolve-cwd@3.0.0:
    dependencies:
      resolve-from: 5.0.0

  resolve-from@5.0.0: {}

  resolve.exports@2.0.2: {}

  resolve@1.22.8:
    dependencies:
      is-core-module: 2.15.1
      path-parse: 1.0.7
      supports-preserve-symlinks-flag: 1.0.0

  reusify@1.0.4: {}

  rollup@4.24.0:
    dependencies:
      '@types/estree': 1.0.6
    optionalDependencies:
      '@rollup/rollup-android-arm-eabi': 4.24.0
      '@rollup/rollup-android-arm64': 4.24.0
      '@rollup/rollup-darwin-arm64': 4.24.0
      '@rollup/rollup-darwin-x64': 4.24.0
      '@rollup/rollup-linux-arm-gnueabihf': 4.24.0
      '@rollup/rollup-linux-arm-musleabihf': 4.24.0
      '@rollup/rollup-linux-arm64-gnu': 4.24.0
      '@rollup/rollup-linux-arm64-musl': 4.24.0
      '@rollup/rollup-linux-powerpc64le-gnu': 4.24.0
      '@rollup/rollup-linux-riscv64-gnu': 4.24.0
      '@rollup/rollup-linux-s390x-gnu': 4.24.0
      '@rollup/rollup-linux-x64-gnu': 4.24.0
      '@rollup/rollup-linux-x64-musl': 4.24.0
      '@rollup/rollup-win32-arm64-msvc': 4.24.0
      '@rollup/rollup-win32-ia32-msvc': 4.24.0
      '@rollup/rollup-win32-x64-msvc': 4.24.0
      fsevents: 2.3.3

  run-parallel@1.2.0:
    dependencies:
      queue-microtask: 1.2.3

  safer-buffer@2.1.2: {}

  semver@6.3.1: {}

  semver@7.6.3: {}

  shebang-command@1.2.0:
    dependencies:
      shebang-regex: 1.0.0

  shebang-command@2.0.0:
    dependencies:
      shebang-regex: 3.0.0

  shebang-regex@1.0.0: {}

  shebang-regex@3.0.0: {}

  signal-exit@3.0.7: {}

  signal-exit@4.1.0: {}

  sisteransi@1.0.5: {}

  slash@3.0.0: {}

  source-map-support@0.5.13:
    dependencies:
      buffer-from: 1.1.2
      source-map: 0.6.1

  source-map@0.6.1: {}

  source-map@0.8.0-beta.0:
    dependencies:
      whatwg-url: 7.1.0

  spawndamnit@2.0.0:
    dependencies:
      cross-spawn: 5.1.0
      signal-exit: 3.0.7

  sprintf-js@1.0.3: {}

  stack-utils@2.0.6:
    dependencies:
      escape-string-regexp: 2.0.0

  string-length@4.0.2:
    dependencies:
      char-regex: 1.0.2
      strip-ansi: 6.0.1

  string-width@4.2.3:
    dependencies:
      emoji-regex: 8.0.0
      is-fullwidth-code-point: 3.0.0
      strip-ansi: 6.0.1

  string-width@5.1.2:
    dependencies:
      eastasianwidth: 0.2.0
      emoji-regex: 9.2.2
      strip-ansi: 7.1.0

  strip-ansi@6.0.1:
    dependencies:
      ansi-regex: 5.0.1

  strip-ansi@7.1.0:
    dependencies:
      ansi-regex: 6.1.0

  strip-bom@3.0.0: {}

  strip-bom@4.0.0: {}

  strip-final-newline@2.0.0: {}

  strip-json-comments@3.1.1: {}

  sucrase@3.35.0:
    dependencies:
      '@jridgewell/gen-mapping': 0.3.5
      commander: 4.1.1
      glob: 10.4.5
      lines-and-columns: 1.2.4
      mz: 2.7.0
      pirates: 4.0.6
      ts-interface-checker: 0.1.13

  supports-color@5.5.0:
    dependencies:
      has-flag: 3.0.0

  supports-color@7.2.0:
    dependencies:
      has-flag: 4.0.0

  supports-color@8.1.1:
    dependencies:
      has-flag: 4.0.0

  supports-preserve-symlinks-flag@1.0.0: {}

  term-size@2.2.1: {}

  test-exclude@6.0.0:
    dependencies:
      '@istanbuljs/schema': 0.1.3
      glob: 7.2.3
      minimatch: 3.1.2

  thenify-all@1.6.0:
    dependencies:
      thenify: 3.3.1

  thenify@3.3.1:
    dependencies:
      any-promise: 1.3.0

  tinyglobby@0.2.9:
    dependencies:
      fdir: 6.4.0(picomatch@4.0.2)
      picomatch: 4.0.2

  tmp@0.0.33:
    dependencies:
      os-tmpdir: 1.0.2

  tmpl@1.0.5: {}

  to-fast-properties@2.0.0: {}

  to-regex-range@5.0.1:
    dependencies:
      is-number: 7.0.0

  tr46@1.0.1:
    dependencies:
      punycode: 2.3.1

  tree-kill@1.2.2: {}

  ts-interface-checker@0.1.13: {}

  tsup@8.3.0(typescript@5.6.2)(yaml@2.6.0):
    dependencies:
      bundle-require: 5.0.0(esbuild@0.23.1)
      cac: 6.7.14
      chokidar: 3.6.0
      consola: 3.2.3
      debug: 4.3.7
      esbuild: 0.23.1
      execa: 5.1.1
      joycon: 3.1.1
      picocolors: 1.1.0
      postcss-load-config: 6.0.1(yaml@2.6.0)
      resolve-from: 5.0.0
      rollup: 4.24.0
      source-map: 0.8.0-beta.0
      sucrase: 3.35.0
      tinyglobby: 0.2.9
      tree-kill: 1.2.2
    optionalDependencies:
      typescript: 5.6.2
    transitivePeerDependencies:
      - jiti
      - supports-color
      - tsx
      - yaml

  type-detect@4.0.8: {}

  type-fest@0.21.3: {}

  typescript@5.6.2: {}

  undici-types@6.19.8: {}

  unicode-canonical-property-names-ecmascript@2.0.1: {}

  unicode-match-property-ecmascript@2.0.0:
    dependencies:
      unicode-canonical-property-names-ecmascript: 2.0.1
      unicode-property-aliases-ecmascript: 2.1.0

  unicode-match-property-value-ecmascript@2.2.0: {}

  unicode-property-aliases-ecmascript@2.1.0: {}

  universalify@0.1.2: {}

  update-browserslist-db@1.1.1(browserslist@4.24.0):
    dependencies:
      browserslist: 4.24.0
      escalade: 3.2.0
      picocolors: 1.1.0

  v8-to-istanbul@9.3.0:
    dependencies:
      '@jridgewell/trace-mapping': 0.3.25
      '@types/istanbul-lib-coverage': 2.0.6
      convert-source-map: 2.0.0

  walker@1.0.8:
    dependencies:
      makeerror: 1.0.12

  webidl-conversions@4.0.2: {}

  whatwg-url@7.1.0:
    dependencies:
      lodash.sortby: 4.7.0
      tr46: 1.0.1
      webidl-conversions: 4.0.2

  which@1.3.1:
    dependencies:
      isexe: 2.0.0

  which@2.0.2:
    dependencies:
      isexe: 2.0.0

  wrap-ansi@7.0.0:
    dependencies:
      ansi-styles: 4.3.0
      string-width: 4.2.3
      strip-ansi: 6.0.1

  wrap-ansi@8.1.0:
    dependencies:
      ansi-styles: 6.2.1
      string-width: 5.1.2
      strip-ansi: 7.1.0

  wrappy@1.0.2: {}

  write-file-atomic@4.0.2:
    dependencies:
      imurmurhash: 0.1.4
      signal-exit: 3.0.7

  y18n@5.0.8: {}

  yallist@2.1.2: {}

  yallist@3.1.1: {}

  yaml@2.6.0:
    optional: true

  yargs-parser@21.1.1: {}

  yargs@17.7.2:
    dependencies:
      cliui: 8.0.1
      escalade: 3.2.0
      get-caller-file: 2.0.5
      require-directory: 2.1.1
      string-width: 4.2.3
      y18n: 5.0.8
      yargs-parser: 21.1.1

  yocto-queue@0.1.0: {}

  zod-openapi@3.3.0(zod@3.23.8):
    dependencies:
      zod: 3.23.8

  zod-to-ts@1.2.0(typescript@5.6.2)(zod@3.23.8):
    dependencies:
      typescript: 5.6.2
      zod: 3.23.8

  zod@3.23.8: {}<|MERGE_RESOLUTION|>--- conflicted
+++ resolved
@@ -3443,18 +3443,13 @@
   '@fetchai/uagents@file:(typescript@5.6.2)':
     dependencies:
       '@jest/globals': 29.7.0
-<<<<<<< HEAD
-      '@types/node': 22.7.5
-      zod: 3.23.8
-      zod-openapi: 3.3.0(zod@3.23.8)
-=======
       '@types/elliptic': 6.4.18
       '@types/node': 22.7.5
       bech32: 2.0.0
       elliptic: 6.6.0
       js-sha256: 0.11.0
       zod: 3.23.8
->>>>>>> 55d9c85d
+      zod-openapi: 3.3.0(zod@3.23.8)
       zod-to-ts: 1.2.0(typescript@5.6.2)(zod@3.23.8)
     transitivePeerDependencies:
       - supports-color
